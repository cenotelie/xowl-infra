/*******************************************************************************
 * Copyright (c) 2016 Association Cénotélie (cenotelie.fr)
 * This program is free software: you can redistribute it and/or modify
 * it under the terms of the GNU Lesser General Public License as
 * published by the Free Software Foundation, either version 3
 * of the License, or (at your option) any later version.
 *
 * This program is distributed in the hope that it will be useful,
 * but WITHOUT ANY WARRANTY; without even the implied warranty of
 * MERCHANTABILITY or FITNESS FOR A PARTICULAR PURPOSE.  See the
 * GNU Lesser General Public License for more details.
 *
 * You should have received a copy of the GNU Lesser General
 * Public License along with this program.
 * If not, see <http://www.gnu.org/licenses/>.
 ******************************************************************************/

package org.xowl.infra.server.standalone;

import com.sun.net.httpserver.Headers;
import com.sun.net.httpserver.HttpExchange;
import com.sun.net.httpserver.HttpsExchange;
import fr.cenotelie.commons.utils.IOUtils;
import fr.cenotelie.commons.utils.api.Reply;
import fr.cenotelie.commons.utils.api.ReplyApiError;
import fr.cenotelie.commons.utils.api.ReplyResult;
import fr.cenotelie.commons.utils.api.ReplyUnauthenticated;
<<<<<<< HEAD
=======
import fr.cenotelie.commons.utils.concurrent.SafeRunnable;
>>>>>>> d8e64343
import fr.cenotelie.commons.utils.http.HttpConstants;
import fr.cenotelie.commons.utils.http.HttpResponse;
import fr.cenotelie.commons.utils.http.URIUtils;
import fr.cenotelie.commons.utils.json.Json;
import fr.cenotelie.commons.utils.logging.BufferedLogger;
import fr.cenotelie.commons.utils.logging.Logging;
import fr.cenotelie.hime.redist.ASTNode;
import org.xowl.infra.server.api.ApiV1;
import org.xowl.infra.server.api.XOWLPrivilege;
import org.xowl.infra.server.api.XOWLReplyUtils;
import org.xowl.infra.server.base.BaseStoredProcedure;
import org.xowl.infra.server.impl.ControllerServer;
import org.xowl.infra.server.impl.UserImpl;
import org.xowl.infra.store.EntailmentRegime;

import java.io.IOException;
import java.io.OutputStream;
import java.net.HttpURLConnection;
import java.util.*;

/**
 * Represents an active connection to the HTTP server
 *
 * @author Laurent Wouters
 */
class HTTPConnectionApiV1 implements Runnable {
    /**
     * The empty message
     */
    private static final byte[] EMPTY_MESSAGE = new byte[0];

    /**
     * The current controller
     */
    private final ControllerServer controller;
    /**
     * The HTTP exchange to treat
     */
    private final HttpExchange httpExchange;
    /**
     * The client
     */
    private UserImpl client;

    /**
     * Initializes this connection
     *
     * @param controller The current controller
     * @param exchange   The HTTP exchange to treat
     */
    public HTTPConnectionApiV1(ControllerServer controller, HttpExchange exchange) {
        this.controller = controller;
        this.httpExchange = exchange;
    }

    @Override
    public void run() {
        // add caching headers
        httpExchange.getResponseHeaders().put(HttpConstants.HEADER_CACHE_CONTROL, Arrays.asList("private", "no-cache", "no-store", "no-transform", "must-revalidate"));
        httpExchange.getResponseHeaders().put(HttpConstants.HEADER_STRICT_TRANSPORT_SECURITY, Collections.singletonList("max-age=31536000"));
        String method = httpExchange.getRequestMethod();
        if (Objects.equals(method, HttpConstants.METHOD_OPTIONS)) {
            // assume a pre-flight CORS request
            response(HttpURLConnection.HTTP_OK);
            return;
        }

        String resource = httpExchange.getRequestURI().getRawPath().substring(ApiV1.URI_PREFIX.length());
        if (resource.equals("/me/login")) {
            handleRequestLogin(method);
            return;
        }

        Reply reply = checkForAuthToken();
        if (!reply.isSuccess()) {
            response(reply);
            return;
        }
        client = ((ReplyResult<UserImpl>) reply).getData();
        handleRequest(method, resource);
    }

    /**
     * Checks for an authentication token
     *
     * @return The protocol reply with the user
     */
    private Reply checkForAuthToken() {
        String cookieName = (httpExchange instanceof HttpsExchange ? "__Secure-" : "") + ApiV1.AUTH_TOKEN;
        List<String> values = httpExchange.getRequestHeaders().get(HttpConstants.HEADER_COOKIE);
        if (values != null) {
            for (String content : values) {
                String[] parts = content.split(";");
                for (String cookie : parts) {
                    cookie = cookie.trim();
                    if (cookie.startsWith(cookieName + "=")) {
                        String token = cookie.substring(cookieName.length() + 1);
                        return controller.authenticate(httpExchange.getRemoteAddress().getAddress(), token);
                    }
                }
            }
        }
        return ReplyUnauthenticated.instance();
    }

    /**
     * Handles the request
     *
     * @param method The HTTP method
     * @return The response code
     */
    private int handleRequestLogin(String method) {
        if (!method.equals(HttpConstants.METHOD_POST))
            return response(HttpURLConnection.HTTP_BAD_METHOD, "Expected POST method");
        Map<String, List<String>> params = Utils.getRequestParameters(httpExchange.getRequestURI());
        List<String> logins = params.get("login");
        if (logins == null || logins.isEmpty())
            return response(new ReplyApiError(ApiV1.ERROR_EXPECTED_QUERY_PARAMETERS, "'login'"));
        String password;
        try {
            password = Utils.getRequestBody(httpExchange);
        } catch (IOException exception) {
            Logging.get().error(exception);
            return response(new ReplyApiError(ApiV1.ERROR_FAILED_TO_READ_CONTENT));
        }
        Reply reply = controller.login(httpExchange.getRemoteAddress().getAddress(), logins.get(0), password);
        if (!reply.isSuccess())
            return response(reply);
        String token = ((ReplyResult<String>) reply).getData();
        String cookieName = (httpExchange instanceof HttpsExchange ? "__Secure-" : "") + ApiV1.AUTH_TOKEN;
        httpExchange.getResponseHeaders().put(HttpConstants.HEADER_SET_COOKIE, Collections.singletonList(
                cookieName + "=" + token +
                        "; Max-Age=" + Long.toString(controller.getSecurityTokenTTL()) +
                        "; Path=" + ApiV1.URI_PREFIX +
                        (this.httpExchange instanceof HttpsExchange ? ("; Secure; HttpOnly") : "")

        ));
        return response(HttpURLConnection.HTTP_OK);
    }

    /**
     * Handles the request
     *
     * @param method The HTTP method
     * @return The response code
     */
    private int handleRequestLogout(String method) {
        if (!method.equals(HttpConstants.METHOD_POST))
            return response(HttpURLConnection.HTTP_BAD_METHOD, "Expected POST method");
        Reply reply = controller.logout(client);
        if (!reply.isSuccess())
            return response(reply);
        String cookieName = (httpExchange instanceof HttpsExchange ? "__Secure-" : "") + ApiV1.AUTH_TOKEN;
        httpExchange.getResponseHeaders().put(HttpConstants.HEADER_SET_COOKIE, Collections.singletonList(
                cookieName + "= " +
                        "; Max-Age=0" +
                        "; Path=" + ApiV1.URI_PREFIX +
                        (this.httpExchange instanceof HttpsExchange ? ("; Secure; HttpOnly") : "")
        ));
        return response(HttpURLConnection.HTTP_OK);
    }

    /**
     * Handles the request
     *
     * @param method   The HTTP method
     * @param resource The accessed resource
     * @return The response code
     */
    private int handleRequest(String method, String resource) {
        if (resource.startsWith("/me")) {
            return handleResourceMe(method, resource);
        } else if (resource.startsWith("/server")) {
            return handleResourceServer(method, resource);
        } else if (resource.startsWith("/databases")) {
            return handleResourceDatabases(method, resource);
        } else if (resource.startsWith("/users")) {
            return handleResourceUsers(method, resource);
        } else {
            return response(HttpURLConnection.HTTP_NOT_FOUND);
        }
    }

    /**
     * Handles the request
     *
     * @param method   The HTTP method
     * @param resource The accessed resource
     * @return The response code
     */
    private int handleResourceMe(String method, String resource) {
        if (resource.equals("/me")) {
            if (!method.equals(HttpConstants.METHOD_GET))
                return response(HttpURLConnection.HTTP_BAD_METHOD, "Expected GET method");
            return response(controller.getUser(client, client.getIdentifier()));
        } else if (resource.equals("/me/logout")) {
            return handleRequestLogout(method);
        }
        return response(HttpURLConnection.HTTP_NOT_FOUND);
    }

    /**
     * Handles the request
     *
     * @param method   The HTTP method
     * @param resource The accessed resource
     * @return The response code
     */
    private int handleResourceServer(String method, String resource) {
        switch (resource) {
            case "/server/product":
                if (!method.equals(HttpConstants.METHOD_GET))
                    return response(HttpURLConnection.HTTP_BAD_METHOD, "Expected GET method");
                return response(new ReplyResult<>(Utils.getProduct()));
            case "/server/shutdown":
                if (!method.equals(HttpConstants.METHOD_POST))
                    return response(HttpURLConnection.HTTP_BAD_METHOD, "Expected POST method");
                return response(controller.serverShutdown(client));
            case "/server/restart":
                if (!method.equals(HttpConstants.METHOD_POST))
                    return response(HttpURLConnection.HTTP_BAD_METHOD, "Expected POST method");
                return response(controller.serverRestart(client));
            case "/server/grantAdmin": {
                if (!method.equals(HttpConstants.METHOD_POST))
                    return response(HttpURLConnection.HTTP_BAD_METHOD, "Expected POST method");
                Map<String, List<String>> params = Utils.getRequestParameters(httpExchange.getRequestURI());
                List<String> users = params.get("user");
                if (users == null || users.isEmpty())
                    return response(new ReplyApiError(ApiV1.ERROR_EXPECTED_QUERY_PARAMETERS, "'user'"));
                return response(controller.serverGrantAdmin(client, users.get(0)));
            }
            case "/server/revokeAdmin": {
                if (!method.equals(HttpConstants.METHOD_POST))
                    return response(HttpURLConnection.HTTP_BAD_METHOD, "Expected POST method");
                Map<String, List<String>> params = Utils.getRequestParameters(httpExchange.getRequestURI());
                List<String> users = params.get("user");
                if (users == null || users.isEmpty())
                    return response(new ReplyApiError(ApiV1.ERROR_EXPECTED_QUERY_PARAMETERS, "'user'"));
                return response(controller.serverRevokeAdmin(client, users.get(0)));
            }
        }
        return response(HttpURLConnection.HTTP_NOT_FOUND);
    }

    /**
     * Handles the request
     *
     * @param method   The HTTP method
     * @param resource The accessed resource
     * @return The response code
     */
    private int handleResourceDatabases(String method, String resource) {
        if (resource.equals("/databases")) {
            if (!method.equals(HttpConstants.METHOD_GET))
                return response(HttpURLConnection.HTTP_BAD_METHOD, "Expected GET method");
            return response(controller.getDatabases(client));
        } else if (resource.startsWith("/databases/")) {
            String rest = resource.substring("/databases/".length());
            int index = rest.indexOf("/");
            if (index < 0)
                return handleResourceDatabaseNaked(URIUtils.decodeComponent(rest), method);
            String name = URIUtils.decodeComponent(rest.substring(0, index));
            if (name.isEmpty())
                return response(HttpURLConnection.HTTP_NOT_FOUND);
            rest = rest.substring(index);
            if (rest.startsWith("/privileges"))
                return handleResourceDatabasePrivileges(name, method, rest);
            if (rest.startsWith("/rules"))
                return handleResourceDatabaseRules(name, method, rest);
            if (rest.startsWith("/procedures"))
                return handleResourceDatabaseProcedures(name, method, rest);
            switch (rest) {
                case "/sparql":
                    return handleResourceDatabaseSPARQL(name, method);
                case "/entailment":
                    return handleResourceDatabaseEntailment(name, method);
            }
        }
        return response(HttpURLConnection.HTTP_NOT_FOUND);
    }

    /**
     * Handles the request
     *
     * @param name   The database's name
     * @param method The HTTP method
     * @return The response code
     */
    private int handleResourceDatabaseNaked(String name, String method) {
        switch (method) {
            case HttpConstants.METHOD_GET:
                return response(controller.getDatabase(client, name));
            case HttpConstants.METHOD_PUT:
                return response(controller.createDatabase(client, name));
            case HttpConstants.METHOD_DELETE:
                return response(controller.dropDatabase(client, name));
            case HttpConstants.METHOD_POST:
                return handleResourceDatabasePostData(name);
        }
        return response(HttpURLConnection.HTTP_BAD_METHOD, "Expected methods: GET, PUT, DELETE, POST");
    }

    /**
     * Handles the request
     *
     * @param name The database's name
     * @return The response code
     */
    private int handleResourceDatabasePostData(String name) {
        Headers rHeaders = httpExchange.getRequestHeaders();
        String contentType = Utils.getRequestContentType(rHeaders);
        if (contentType == null)
            return response(new ReplyApiError(ApiV1.ERROR_EXPECTED_HEADER_CONTENT_TYPE));
        String body;
        try {
            body = Utils.getRequestBody(httpExchange);
        } catch (IOException exception) {
            Logging.get().error(exception);
            return response(new ReplyApiError(ApiV1.ERROR_FAILED_TO_READ_CONTENT));
        }
        return response(controller.upload(client, name, contentType, body));
    }

    /**
     * Handles the request
     *
     * @param name   The database's name
     * @param method The HTTP method
     * @return The response code
     */
    private int handleResourceDatabaseSPARQL(String name, String method) {
        Map<String, List<String>> params = Utils.getRequestParameters(httpExchange.getRequestURI());
        List<String> vQuery = params.get("query");
        List<String> defaults = params.get("default-graph-uri");
        List<String> named = params.get("named-graph-uri");
        String query = vQuery == null ? null : vQuery.get(0);
        String body;
        try {
            body = Utils.getRequestBody(httpExchange);
        } catch (IOException exception) {
            Logging.get().error(exception);
            return response(new ReplyApiError(ApiV1.ERROR_FAILED_TO_READ_CONTENT));
        }
        switch (method) {
            case HttpConstants.METHOD_GET:
                if (query != null) {
                    if (!body.isEmpty()) {
                        // should be empty
                        // ill-formed request
                        return response(new ReplyApiError(ApiV1.ERROR_REQUEST_BODY_NOT_EMPTY));
                    } else {
                        return response(controller.sparql(client, name, query, defaults, named));
                    }
                } else {
                    // ill-formed request
                    return response(new ReplyApiError(ApiV1.ERROR_EXPECTED_QUERY_PARAMETERS, "'query'"));
                }
            case HttpConstants.METHOD_POST:
                if (body.isEmpty()) {
                    return response(new ReplyApiError(ApiV1.ERROR_EXPECTED_QUERY_IN_BODY));
                }
                return response(controller.sparql(client, name, body, defaults, named));
        }
        return response(HttpURLConnection.HTTP_BAD_METHOD, "Expected methods: GET, POST");
    }

    /**
     * Handles the request
     *
     * @param name   The database's name
     * @param method The HTTP method
     * @return The response code
     */
    private int handleResourceDatabaseEntailment(String name, String method) {
        switch (method) {
            case HttpConstants.METHOD_GET:
                return response(controller.getEntailmentRegime(client, name));
            case HttpConstants.METHOD_PUT:
                try {
                    String body = Utils.getRequestBody(httpExchange);
                    return response(controller.setEntailmentRegime(client, name, body));
                } catch (IOException exception) {
                    Logging.get().error(exception);
                    return response(new ReplyApiError(ApiV1.ERROR_FAILED_TO_READ_CONTENT));
                }
            case HttpConstants.METHOD_DELETE:
                return response(controller.setEntailmentRegime(client, name, EntailmentRegime.none.toString()));
        }
        return response(HttpURLConnection.HTTP_BAD_METHOD, "Expected methods: GET, PUT, DELETE");
    }

    /**
     * Handles the request
     *
     * @param name     The database's name
     * @param method   The HTTP method
     * @param resource The accessed resource
     * @return The response code
     */
    private int handleResourceDatabasePrivileges(String name, String method, String resource) {
        if (resource.equals("/privileges")) {
            if (!method.equals(HttpConstants.METHOD_GET))
                return response(HttpURLConnection.HTTP_BAD_METHOD, "Expected GET method");
            return response(controller.getDatabasePrivileges(client, name));
        }
        if (resource.equals("/privileges/grant")) {
            if (!method.equals(HttpConstants.METHOD_POST))
                return response(HttpURLConnection.HTTP_BAD_METHOD, "Expected POST method");
            Map<String, List<String>> params = Utils.getRequestParameters(httpExchange.getRequestURI());
            List<String> users = params.get("user");
            List<String> accesses = params.get("access");
            if (users == null || users.isEmpty() || accesses == null || accesses.isEmpty())
                return response(new ReplyApiError(ApiV1.ERROR_EXPECTED_QUERY_PARAMETERS, "'user', 'access'"));
            int privilege = accesses.get(0).equals("ADMIN") ? XOWLPrivilege.ADMIN : (accesses.get(0).equals("WRITE") ? XOWLPrivilege.WRITE : (accesses.get(0).equals("READ") ? XOWLPrivilege.READ : 0));
            if (privilege == 0)
                return response(new ReplyApiError(ApiV1.ERROR_PARAMETER_RANGE, "Query parameter 'access' must be one of: ADMIN, WRITE, READ"));
            return response(controller.grantDatabase(client, users.get(0), name, privilege));
        }
        if (resource.equals("/privileges/revoke")) {
            if (!method.equals(HttpConstants.METHOD_POST))
                return response(HttpURLConnection.HTTP_BAD_METHOD, "Expected POST method");
            Map<String, List<String>> params = Utils.getRequestParameters(httpExchange.getRequestURI());
            List<String> users = params.get("user");
            List<String> accesses = params.get("access");
            if (users == null || users.isEmpty() || accesses == null || accesses.isEmpty())
                return response(new ReplyApiError(ApiV1.ERROR_EXPECTED_QUERY_PARAMETERS, "'user', 'access'"));
            int privilege = accesses.get(0).equals("ADMIN") ? XOWLPrivilege.ADMIN : (accesses.get(0).equals("WRITE") ? XOWLPrivilege.WRITE : (accesses.get(0).equals("READ") ? XOWLPrivilege.READ : 0));
            if (privilege == 0)
                return response(new ReplyApiError(ApiV1.ERROR_PARAMETER_RANGE, "Query parameter 'access' must be one of: ADMIN, WRITE, READ"));
            return response(controller.revokeDatabase(client, users.get(0), name, privilege));
        }
        return response(HttpURLConnection.HTTP_NOT_FOUND);
    }

    /**
     * Handles the request
     *
     * @param name     The database's name
     * @param method   The HTTP method
     * @param resource The accessed resource
     * @return The response code
     */
    private int handleResourceDatabaseRules(String name, String method, String resource) {
        if (resource.equals("/rules")) {
            switch (method) {
                case HttpConstants.METHOD_GET:
                    return response(controller.getRules(client, name));
                case HttpConstants.METHOD_PUT: {
                    Map<String, List<String>> params = Utils.getRequestParameters(httpExchange.getRequestURI());
                    List<String> actives = params.get("active");
                    try {
                        String body = Utils.getRequestBody(httpExchange);
                        return response(controller.addRule(client, name, body, actives != null && !actives.isEmpty() && actives.get(0).equals("true")));
                    } catch (IOException exception) {
                        Logging.get().error(exception);
                        return response(new ReplyApiError(ApiV1.ERROR_FAILED_TO_READ_CONTENT));
                    }
                }
            }
            return response(HttpURLConnection.HTTP_BAD_METHOD, "Expected methods: GET, PUT");
        }

        resource = resource.substring("/rules/".length());
        int index = resource.indexOf("/");
        String ruleId = resource.substring(0, index != -1 ? index : resource.length());
        ruleId = URIUtils.decodeComponent(ruleId);

        if (index != -1) {
            resource = resource.substring(index);
            if (resource.equals("/status")) {
                if (!method.equals(HttpConstants.METHOD_GET))
                    return response(HttpURLConnection.HTTP_BAD_METHOD, "Expected GET method");
                return response(controller.getRuleStatus(client, name, ruleId));
            }
            if (!method.equals(HttpConstants.METHOD_POST))
                return response(HttpURLConnection.HTTP_BAD_METHOD, "Expected POST method");
            if (resource.equals("/activate"))
                return response(controller.activateRule(client, name, ruleId));
            if (resource.equals("/deactivate"))
                return response(controller.deactivateRule(client, name, ruleId));
            return response(HttpURLConnection.HTTP_NOT_FOUND);
        } else {
            // this is the naked rule
            switch (method) {
                case HttpConstants.METHOD_GET:
                    return response(controller.getRule(client, name, ruleId));
                case HttpConstants.METHOD_DELETE:
                    return response(controller.removeRule(client, name, ruleId));
            }
            return response(HttpURLConnection.HTTP_BAD_METHOD, "Expected methods: GET, DELETE");
        }
    }

    /**
     * Handles the request
     *
     * @param name     The database's name
     * @param method   The HTTP method
     * @param resource The accessed resource
     * @return The response code
     */
    private int handleResourceDatabaseProcedures(String name, String method, String resource) {
        if (resource.equals("/procedures")) {
            if (!method.equals(HttpConstants.METHOD_GET))
                return response(HttpURLConnection.HTTP_BAD_METHOD, "Expected GET method");
            return response(controller.getStoredProcedures(client, name));
        }

        resource = resource.substring("/procedures/".length());
        String procedureId = resource.substring(0, resource.length());
        procedureId = URIUtils.decodeComponent(procedureId);

        switch (method) {
            case HttpConstants.METHOD_GET:
                return response(controller.getStoreProcedure(client, name, procedureId));
            case HttpConstants.METHOD_DELETE:
                return response(controller.removeStoredProcedure(client, name, procedureId));
            case HttpConstants.METHOD_PUT: {
                try {
                    String body = Utils.getRequestBody(httpExchange);
                    BufferedLogger logger = new BufferedLogger();
                    ASTNode root = Json.parse(logger, body);
                    if (root == null)
                        return response(new ReplyApiError(ApiV1.ERROR_CONTENT_PARSING_FAILED, logger.getErrorsAsString()));
                    BaseStoredProcedure procedure = new BaseStoredProcedure(root, null, Logging.get());
                    return response(controller.addStoredProcedure(client, name, procedure.getIdentifier(), procedure.getDefinition(), procedure.getParameters()));
                } catch (IOException exception) {
                    Logging.get().error(exception);
                    return response(new ReplyApiError(ApiV1.ERROR_FAILED_TO_READ_CONTENT));
                }
            }
            case HttpConstants.METHOD_POST: {
                try {
                    String body = Utils.getRequestBody(httpExchange);
                    return response(controller.executeStoredProcedure(client, name, procedureId, body));
                } catch (IOException exception) {
                    Logging.get().error(exception);
                    return response(new ReplyApiError(ApiV1.ERROR_FAILED_TO_READ_CONTENT));
                }
            }
        }
        return response(HttpURLConnection.HTTP_BAD_METHOD, "Expected methods: GET, PUT, POST, DELETE");
    }


    /**
     * Handles the request
     *
     * @param method   The HTTP method
     * @param resource The accessed resource
     * @return The response code
     */
    private int handleResourceUsers(String method, String resource) {
        if (resource.equals("/users")) {
            if (!method.equals(HttpConstants.METHOD_GET))
                return response(HttpURLConnection.HTTP_BAD_METHOD, "Expected GET method");
            return response(controller.getUsers(client));
        } else if (resource.startsWith("/users/")) {
            String rest = resource.substring("/users/".length());
            int index = rest.indexOf("/");
            String name = URIUtils.decodeComponent(rest.substring(0, index < 0 ? rest.length() : index));
            if (name.isEmpty())
                return response(HttpURLConnection.HTTP_NOT_FOUND);
            if (index < 0)
                return handleResourceUserNaked(name, method);
            rest = rest.substring(index);
            if (rest.equals("/password"))
                return handleResourceUserPassword(name, method);
            if (rest.startsWith("/privileges"))
                return handleResourceUserPrivileges(name, method, rest);
        }
        return response(HttpURLConnection.HTTP_NOT_FOUND);
    }

    /**
     * Handles the request
     *
     * @param name   The database's name
     * @param method The HTTP method
     * @return The response code
     */
    private int handleResourceUserNaked(String name, String method) {
        switch (method) {
            case HttpConstants.METHOD_GET:
                return response(controller.getUser(client, name));
            case HttpConstants.METHOD_DELETE:
                return response(controller.deleteUser(client, name));
            case HttpConstants.METHOD_PUT: {
                try {
                    String password = Utils.getRequestBody(httpExchange);
                    return response(controller.createUser(client, name, password));
                } catch (IOException exception) {
                    Logging.get().error(exception);
                    return response(new ReplyApiError(ApiV1.ERROR_FAILED_TO_READ_CONTENT));
                }
            }
        }
        return response(HttpURLConnection.HTTP_BAD_METHOD, "Expected methods: GET, PUT, DELETE");
    }

    /**
     * Handles the request
     *
     * @param name   The database's name
     * @param method The HTTP method
     * @return The response code
     */
    private int handleResourceUserPassword(String name, String method) {
        if (!method.equals(HttpConstants.METHOD_POST))
            return response(HttpURLConnection.HTTP_BAD_METHOD, "Expected POST method");
        String password;
        try {
            password = Utils.getRequestBody(httpExchange);
        } catch (IOException exception) {
            Logging.get().error(exception);
            return response(new ReplyApiError(ApiV1.ERROR_FAILED_TO_READ_CONTENT));
        }
        return response(controller.updatePassword(client, name, password));
    }

    /**
     * Handles the request
     *
     * @param name     The database's name
     * @param method   The HTTP method
     * @param resource The accessed resource
     * @return The response code
     */
    private int handleResourceUserPrivileges(String name, String method, String resource) {
        if (resource.equals("/privileges")) {
            if (!method.equals(HttpConstants.METHOD_GET))
                return response(HttpURLConnection.HTTP_BAD_METHOD, "Expected GET method");
            return response(controller.getUserPrivileges(client, name));
        }
        if (resource.equals("/privileges/grant")) {
            if (!method.equals(HttpConstants.METHOD_POST))
                return response(HttpURLConnection.HTTP_BAD_METHOD, "Expected POST method");
            Map<String, List<String>> params = Utils.getRequestParameters(httpExchange.getRequestURI());
            List<String> databases = params.get("db");
            List<String> accesses = params.get("access");
            if (databases == null || databases.isEmpty() || accesses == null || accesses.isEmpty())
                return response(new ReplyApiError(ApiV1.ERROR_EXPECTED_QUERY_PARAMETERS, "'db', 'access'"));
            int privilege = accesses.get(0).equals("ADMIN") ? XOWLPrivilege.ADMIN : (accesses.get(0).equals("WRITE") ? XOWLPrivilege.WRITE : (accesses.get(0).equals("READ") ? XOWLPrivilege.READ : 0));
            if (privilege == 0)
                return response(new ReplyApiError(ApiV1.ERROR_PARAMETER_RANGE, "Query parameter 'access' must be one of: ADMIN, WRITE, READ"));
            return response(controller.grantDatabase(client, name, databases.get(0), privilege));
        }
        if (resource.equals("/privileges/revoke")) {
            if (!method.equals(HttpConstants.METHOD_POST))
                return response(HttpURLConnection.HTTP_BAD_METHOD, "Expected POST method");
            Map<String, List<String>> params = Utils.getRequestParameters(httpExchange.getRequestURI());
            List<String> databases = params.get("db");
            List<String> accesses = params.get("access");
            if (databases == null || databases.isEmpty() || accesses == null || accesses.isEmpty())
                return response(new ReplyApiError(ApiV1.ERROR_EXPECTED_QUERY_PARAMETERS, "'db', 'access'"));
            int privilege = accesses.get(0).equals("ADMIN") ? XOWLPrivilege.ADMIN : (accesses.get(0).equals("WRITE") ? XOWLPrivilege.WRITE : (accesses.get(0).equals("READ") ? XOWLPrivilege.READ : 0));
            if (privilege == 0)
                return response(new ReplyApiError(ApiV1.ERROR_PARAMETER_RANGE, "Query parameter 'access' must be one of: ADMIN, WRITE, READ"));
            return response(controller.revokeDatabase(client, name, databases.get(0), privilege));
        }
        return response(HttpURLConnection.HTTP_NOT_FOUND);
    }

    /**
     * Ends the current exchange with a response code
     *
     * @param code The http code
     * @return The response code
     */
    private int response(int code) {
        Utils.enableCORS(httpExchange.getRequestHeaders(), httpExchange.getResponseHeaders());
        try {
            httpExchange.sendResponseHeaders(code, 0);
        } catch (IOException exception) {
            Logging.get().error(exception);
        }
        try (OutputStream stream = httpExchange.getResponseBody()) {
            stream.write(EMPTY_MESSAGE);
        } catch (IOException exception) {
            Logging.get().error(exception);
            return code;
        }
        return code;
    }

    /**
     * Ends the current exchange with the specified message and response code
     *
     * @param code    The http code
     * @param message The response body message
     * @return The response code
     */
    private int response(int code, String message) {
        byte[] buffer = message != null ? message.getBytes(IOUtils.CHARSET) : new byte[0];
        Utils.enableCORS(httpExchange.getRequestHeaders(), httpExchange.getResponseHeaders());
        try {
            if (buffer.length > 0 && !httpExchange.getResponseHeaders().containsKey(HttpConstants.HEADER_CONTENT_TYPE))
                httpExchange.getResponseHeaders().add(HttpConstants.HEADER_CONTENT_TYPE, HttpConstants.MIME_TEXT_PLAIN);
            httpExchange.sendResponseHeaders(code, buffer.length);
        } catch (IOException exception) {
            Logging.get().error(exception);
        }
        try (OutputStream stream = httpExchange.getResponseBody()) {
            stream.write(buffer);
        } catch (IOException exception) {
            Logging.get().error(exception);
            return code;
        }
        return code;
    }

    /**
     * Ends the current exchange with a protocol reply
     *
     * @param reply The protocol reply
     * @return The response code
     */
    private int response(Reply reply) {
        List<String> acceptTypes = Utils.getAcceptTypes(httpExchange.getRequestHeaders());
        HttpResponse response = XOWLReplyUtils.toHttpResponse(reply, acceptTypes);
        if (response.getContentType() != null)
            httpExchange.getResponseHeaders().add(HttpConstants.HEADER_CONTENT_TYPE, response.getContentType());
        return response(response.getCode(), response.getBodyAsString());
    }
}<|MERGE_RESOLUTION|>--- conflicted
+++ resolved
@@ -25,10 +25,7 @@
 import fr.cenotelie.commons.utils.api.ReplyApiError;
 import fr.cenotelie.commons.utils.api.ReplyResult;
 import fr.cenotelie.commons.utils.api.ReplyUnauthenticated;
-<<<<<<< HEAD
-=======
 import fr.cenotelie.commons.utils.concurrent.SafeRunnable;
->>>>>>> d8e64343
 import fr.cenotelie.commons.utils.http.HttpConstants;
 import fr.cenotelie.commons.utils.http.HttpResponse;
 import fr.cenotelie.commons.utils.http.URIUtils;
@@ -54,7 +51,7 @@
  *
  * @author Laurent Wouters
  */
-class HTTPConnectionApiV1 implements Runnable {
+class HTTPConnectionApiV1 extends SafeRunnable {
     /**
      * The empty message
      */
@@ -85,7 +82,7 @@
     }
 
     @Override
-    public void run() {
+    public void doRun() {
         // add caching headers
         httpExchange.getResponseHeaders().put(HttpConstants.HEADER_CACHE_CONTROL, Arrays.asList("private", "no-cache", "no-store", "no-transform", "must-revalidate"));
         httpExchange.getResponseHeaders().put(HttpConstants.HEADER_STRICT_TRANSPORT_SECURITY, Collections.singletonList("max-age=31536000"));
@@ -109,6 +106,12 @@
         }
         client = ((ReplyResult<UserImpl>) reply).getData();
         handleRequest(method, resource);
+    }
+
+    @Override
+    protected void onRunFailed(Throwable throwable) {
+        // on failure, attempt to close the connection
+        response(HttpURLConnection.HTTP_INTERNAL_ERROR, throwable.getMessage());
     }
 
     /**
