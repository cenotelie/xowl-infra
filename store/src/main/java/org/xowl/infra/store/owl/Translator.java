--- conflicted
+++ resolved
@@ -1,1723 +1,1669 @@
-/*******************************************************************************
- * Copyright (c) 2016 Association Cénotélie (cenotelie.fr)
- * This program is free software: you can redistribute it and/or modify
- * it under the terms of the GNU Lesser General Public License as
- * published by the Free Software Foundation, either version 3
- * of the License, or (at your option) any later version.
- *
- * This program is distributed in the hope that it will be useful,
- * but WITHOUT ANY WARRANTY; without even the implied warranty of
- * MERCHANTABILITY or FITNESS FOR A PARTICULAR PURPOSE.  See the
- * GNU Lesser General Public License for more details.
- *
- * You should have received a copy of the GNU Lesser General
- * Public License along with this program.
- * If not, see <http://www.gnu.org/licenses/>.
- ******************************************************************************/
-
-package org.xowl.infra.store.owl;
-
-import fr.cenotelie.commons.utils.collections.AdaptingIterator;
-import org.xowl.infra.lang.actions.FunctionDefinitionAxiom;
-import org.xowl.infra.lang.actions.FunctionExpression;
-import org.xowl.infra.lang.actions.OpaqueExpression;
-import org.xowl.infra.lang.actions.QueryVariable;
-import org.xowl.infra.lang.owl2.*;
-import org.xowl.infra.store.Vocabulary;
-import org.xowl.infra.store.execution.EvaluableExpression;
-import org.xowl.infra.store.loaders.OWLLoaderResult;
-import org.xowl.infra.store.rdf.*;
-
-import java.util.*;
-
-/**
- * Represents a OWL to RDF translator
- *
- * @author Laurent Wouters
- */
-public class Translator {
-    /**
-     * The node manager for the creation of new RDF nodes
-     */
-    protected final DatasetNodes nodeManager;
-    /**
-     * The graph that contains the translated input
-     */
-    protected GraphNode graph;
-    /**
-     * The resulting triples
-     */
-    protected Collection<Quad> quads;
-    /**
-     * The translation context
-     */
-    protected TranslationContext context;
-
-    /**
-     * Initializes this translator
-     *
-     * @param context     The existing translation context, or null if a new one shall be used
-     * @param nodeManager The node manager for the creation of new RDF nodes
-     */
-    public Translator(TranslationContext context, DatasetNodes nodeManager) {
-        this.nodeManager = nodeManager;
-        this.context = context;
-        if (this.context == null)
-            this.context = new TranslationContext();
-    }
-
-    /**
-     * Translates the specified input coming from a loader
-     *
-     * @param input The loader result to translate
-     * @return The translation result
-     */
-    public Collection<Quad> translate(OWLLoaderResult input) {
-        graph = nodeManager.getIRINode(input.getIRI());
-        quads = new ArrayList<>();
-        for (Axiom axiom : input.getAxioms())
-            translateAxiom(axiom);
-        for (Annotation annotation : input.getAnnotations())
-            translateAnnotation((SubjectNode) graph, annotation);
-        return quads;
-    }
-
-    /**
-     * Translates the specified axioms
-     *
-     * @param input The OWL axioms to translate
-     * @param graph The target graph
-     * @return The translation result
-     */
-    public Collection<Quad> translate(Collection<Axiom> input, GraphNode graph) {
-        this.graph = graph;
-        quads = new ArrayList<>();
-        for (Axiom axiom : input)
-            translateAxiom(axiom);
-        return quads;
-    }
-
-    /**
-     * Gets the triple for the specified elements
-     *
-     * @param subject  A subject node
-     * @param property The property
-     * @param object   The object node
-     * @return The equivalent triple
-     */
-    protected Quad getTriple(SubjectNode subject, String property, Node object) {
-        return new Quad(graph, subject, nodeManager.getIRINode(property), object);
-    }
-
-    /**
-     * Gets the triple for the specified elements
-     *
-     * @param subject  A subject node
-     * @param property The property
-     * @param object   The object value
-     * @return The equivalent triple
-     */
-    protected Quad getTriple(SubjectNode subject, String property, String object) {
-        return new Quad(graph, subject, nodeManager.getIRINode(property), nodeManager.getIRINode(object));
-    }
-
-    /**
-     * Translate the specified list of RDF nodes into an ordered RDF list
-     *
-     * @param elements The list of elements to translate
-     * @return The first node of the RDF list
-     */
-    protected SubjectNode translateOrderedSequence(List<Node> elements) {
-        if (elements.isEmpty())
-            return nodeManager.getIRINode(org.xowl.infra.store.Vocabulary.rdfNil);
-        SubjectNode[] proxies = new SubjectNode[elements.size()];
-        for (int i = 0; i != proxies.length; i++) {
-            BlankNode proxy = nodeManager.getBlankNode();
-            proxies[i] = proxy;
-            quads.add(getTriple(proxy, org.xowl.infra.store.Vocabulary.rdfFirst, elements.get(i)));
-        }
-        for (int i = 0; i != proxies.length - 1; i++)
-            quads.add(getTriple(proxies[i], org.xowl.infra.store.Vocabulary.rdfRest, proxies[i + 1]));
-        quads.add(getTriple(proxies[proxies.length - 1], org.xowl.infra.store.Vocabulary.rdfRest, org.xowl.infra.store.Vocabulary.rdfNil));
-        return proxies[0];
-    }
-
-    /**
-     * Translate the specified list of RDF nodes into an unordered RDF list
-     *
-     * @param elements The list of elements to translate
-     * @return The first node of the RDF list
-     */
-    protected SubjectNode translateUnorderedSequence(List<Node> elements) {
-        return translateOrderedSequence(elements);
-    }
-
-    /**
-     * Translates the specified axiom
-     *
-     * @param axiom The OWL axiom to translate
-     */
-    protected void translateAxiom(Axiom axiom) {
-        if (axiom instanceof Declaration)
-            translateAxiomDeclaration((Declaration) axiom);
-        else if (axiom instanceof DatatypeDefinition)
-            translateAxiomDatatypeDefinition((DatatypeDefinition) axiom);
-        else if (axiom instanceof SubClassOf)
-            translateAxiomSubClassOf((SubClassOf) axiom);
-        else if (axiom instanceof EquivalentClasses)
-            translateAxiomEquivalentClasses((EquivalentClasses) axiom);
-        else if (axiom instanceof DisjointClasses)
-            translateAxiomDisjointClasses((DisjointClasses) axiom);
-        else if (axiom instanceof DisjointUnion)
-            translateAxiomDisjointUnion((DisjointUnion) axiom);
-        else if (axiom instanceof SubObjectPropertyOf)
-            translateAxiomSubObjectPropertyOf((SubObjectPropertyOf) axiom);
-        else if (axiom instanceof EquivalentObjectProperties)
-            translateAxiomEquivalentObjectProperties((EquivalentObjectProperties) axiom);
-        else if (axiom instanceof DisjointObjectProperties)
-            translateAxiomDisjointObjectProperties((DisjointObjectProperties) axiom);
-        else if (axiom instanceof InverseObjectProperties)
-            translateAxiomInverseObjectProperties((InverseObjectProperties) axiom);
-        else if (axiom instanceof ObjectPropertyDomain)
-            translateAxiomObjectPropertyDomain((ObjectPropertyDomain) axiom);
-        else if (axiom instanceof ObjectPropertyRange)
-            translateAxiomObjectPropertyRange((ObjectPropertyRange) axiom);
-        else if (axiom instanceof FunctionalObjectProperty)
-            translateAxiomFunctionalObjectProperty((FunctionalObjectProperty) axiom);
-        else if (axiom instanceof InverseFunctionalObjectProperty)
-            translateAxiomInverseFunctionalObjectProperty((InverseFunctionalObjectProperty) axiom);
-        else if (axiom instanceof ReflexiveObjectProperty)
-            translateAxiomReflexiveObjectProperty((ReflexiveObjectProperty) axiom);
-        else if (axiom instanceof IrreflexiveObjectProperty)
-            translateAxiomIrreflexiveObjectProperty((IrreflexiveObjectProperty) axiom);
-        else if (axiom instanceof SymmetricObjectProperty)
-            translateAxiomSymmetricObjectProperty((SymmetricObjectProperty) axiom);
-        else if (axiom instanceof AsymmetricObjectProperty)
-            translateAxiomAsymmetricObjectProperty((AsymmetricObjectProperty) axiom);
-        else if (axiom instanceof TransitiveObjectProperty)
-            translateAxiomTransitiveObjectProperty((TransitiveObjectProperty) axiom);
-        else if (axiom instanceof SubDataPropertyOf)
-            translateAxiomSubDataPropertyOf((SubDataPropertyOf) axiom);
-        else if (axiom instanceof EquivalentDataProperties)
-            translateAxiomEquivalentDataProperties((EquivalentDataProperties) axiom);
-        else if (axiom instanceof DisjointDataProperties)
-            translateAxiomDisjointDataProperties((DisjointDataProperties) axiom);
-        else if (axiom instanceof DataPropertyDomain)
-            translateAxiomDataPropertyDomain((DataPropertyDomain) axiom);
-        else if (axiom instanceof DataPropertyRange)
-            translateAxiomDataPropertyRange((DataPropertyRange) axiom);
-        else if (axiom instanceof FunctionalDataProperty)
-            translateAxiomFunctionalDataProperty((FunctionalDataProperty) axiom);
-        else if (axiom instanceof SameIndividual)
-            translateAxiomSameIndividual((SameIndividual) axiom);
-        else if (axiom instanceof DifferentIndividuals)
-            translateAxiomDifferentIndividuals((DifferentIndividuals) axiom);
-        else if (axiom instanceof ClassAssertion)
-            translateAxiomClassAssertion((ClassAssertion) axiom);
-        else if (axiom instanceof ObjectPropertyAssertion)
-            translateAxiomObjectPropertyAssertion((ObjectPropertyAssertion) axiom);
-        else if (axiom instanceof NegativeObjectPropertyAssertion)
-            translateAxiomNegativeObjectPropertyAssertion((NegativeObjectPropertyAssertion) axiom);
-        else if (axiom instanceof DataPropertyAssertion)
-            translateAxiomDataPropertyAssertion((DataPropertyAssertion) axiom);
-        else if (axiom instanceof NegativeDataPropertyAssertion)
-            translateAxiomNegativeDataPropertyAssertion((NegativeDataPropertyAssertion) axiom);
-        else if (axiom instanceof HasKey)
-            translateAxiomHasKey((HasKey) axiom);
-        else if (axiom instanceof SubAnnotationPropertyOf)
-            translateAxiomSubAnnotationPropertyOf((SubAnnotationPropertyOf) axiom);
-        else if (axiom instanceof AnnotationPropertyDomain)
-            translateAxiomAnnotationPropertyDomain((AnnotationPropertyDomain) axiom);
-        else if (axiom instanceof AnnotationPropertyRange)
-            translateAxiomAnnotationPropertyRange((AnnotationPropertyRange) axiom);
-        else if (axiom instanceof AnnotationAssertion)
-            translateAxiomAnnotationAssertion((AnnotationAssertion) axiom);
-        else if (axiom instanceof FunctionDefinitionAxiom)
-            translateAxiomFunctionDefinition((FunctionDefinitionAxiom) axiom);
-    }
-
-    /**
-     * Translates the specified axiom
-     *
-     * @param axiom The OWL axiom to translate
-     */
-    protected void translateAxiomDeclaration(Declaration axiom) {
-        SubjectNode entityNode = nodeManager.getIRINode(axiom.getEntity().getHasValue());
-        Quad quad = null;
-        if (Vocabulary.OWL2.entityClass.equals(axiom.getType()))
-            quad = getTriple(entityNode, org.xowl.infra.store.Vocabulary.rdfType, Vocabulary.owlClass);
-        else if (Vocabulary.OWL2.entityDatatype.equals(axiom.getType()))
-            quad = getTriple(entityNode, org.xowl.infra.store.Vocabulary.rdfType, org.xowl.infra.store.Vocabulary.rdfsDatatype);
-        else if (Vocabulary.OWL2.entityNamedIndividual.equals(axiom.getType()))
-            quad = getTriple(entityNode, org.xowl.infra.store.Vocabulary.rdfType, Vocabulary.owlNamedIndividual);
-        else if (Vocabulary.OWL2.entityObjectProperty.equals(axiom.getType()))
-            quad = getTriple(entityNode, org.xowl.infra.store.Vocabulary.rdfType, Vocabulary.owlObjectProperty);
-        else if (Vocabulary.OWL2.entityDataProperty.equals(axiom.getType()))
-            quad = getTriple(entityNode, org.xowl.infra.store.Vocabulary.rdfType, Vocabulary.owlDataProperty);
-        else if (Vocabulary.OWL2.entityAnnotationProperty.equals(axiom.getType()))
-            quad = getTriple(entityNode, org.xowl.infra.store.Vocabulary.rdfType, Vocabulary.owlAnnotationProperty);
-        if (quad != null) {
-            quads.add(quad);
-            translateAxiomAnnotations(axiom, quad);
-        }
-    }
-
-    /**
-     * Translates the specified axiom
-     *
-     * @param axiom The OWL axiom to translate
-     */
-    protected void translateAxiomDatatypeDefinition(DatatypeDefinition axiom) {
-        SubjectNode dt = translateDatarange(axiom.getDatatype());
-        SubjectNode dr = translateDatarange(axiom.getDatarange());
-        Quad quad = getTriple(dt, Vocabulary.owlEquivalentClass, dr);
-        quads.add(quad);
-        translateAxiomAnnotations(axiom, quad);
-    }
-
-    /**
-     * Translates the specified axiom
-     *
-     * @param axiom The OWL axiom to translate
-     */
-    protected void translateAxiomSubClassOf(SubClassOf axiom) {
-        SubjectNode sub = translateClassExpression(axiom.getClasse());
-        SubjectNode sup = translateClassExpression(axiom.getSuperClass());
-        Quad quad = getTriple(sub, org.xowl.infra.store.Vocabulary.rdfsSubClassOf, sup);
-        quads.add(quad);
-        translateAxiomAnnotations(axiom, quad);
-    }
-
-    /**
-     * Translates the specified axiom
-     *
-     * @param axiom The OWL axiom to translate
-     */
-    protected void translateAxiomEquivalentClasses(EquivalentClasses axiom) {
-        List<SubjectNode> elements = new ArrayList<>();
-        Iterator<ClassExpression> expressions = getAll(axiom.getClassSeq());
-        while (expressions.hasNext())
-            elements.add(translateClassExpression(expressions.next()));
-        for (int i = 0; i != elements.size() - 1; i++) {
-            Quad quad = getTriple(elements.get(i), Vocabulary.owlEquivalentClass, elements.get(i + 1));
-            quads.add(quad);
-            translateAxiomAnnotations(axiom, quad);
-        }
-    }
-
-    /**
-     * Translates the specified axiom
-     *
-     * @param axiom The OWL axiom to translate
-     */
-    protected void translateAxiomDisjointClasses(DisjointClasses axiom) {
-        List<Node> elements = new ArrayList<>();
-        Iterator<ClassExpression> expressions = getAll(axiom.getClassSeq());
-        while (expressions.hasNext())
-            elements.add(translateClassExpression(expressions.next()));
-        if (elements.size() == 2) {
-            Quad quad = getTriple((SubjectNode) elements.get(0), Vocabulary.owlDisjointWith, elements.get(1));
-            quads.add(quad);
-            translateAxiomAnnotations(axiom, quad);
-        } else {
-            SubjectNode main = nodeManager.getBlankNode();
-            quads.add(getTriple(main, org.xowl.infra.store.Vocabulary.rdfType, Vocabulary.owlAllDisjointClasses));
-            quads.add(getTriple(main, Vocabulary.owlMembers, translateUnorderedSequence(elements)));
-            for (Annotation annotation : axiom.getAllAnnotations())
-                translateAnnotation(main, annotation);
-        }
-    }
-
-    /**
-     * Translates the specified axiom
-     *
-     * @param axiom The OWL axiom to translate
-     */
-    protected void translateAxiomDisjointUnion(DisjointUnion axiom) {
-        SubjectNode classe = translateClassExpression(axiom.getClasse());
-        List<Node> elements = new ArrayList<>();
-        Iterator<ClassExpression> expressions = getAll(axiom.getClassSeq());
-        while (expressions.hasNext())
-            elements.add(translateClassExpression(expressions.next()));
-        Quad quad = getTriple(classe, Vocabulary.owlDisjointUnionOf, translateUnorderedSequence(elements));
-        quads.add(quad);
-        translateAxiomAnnotations(axiom, quad);
-    }
-
-    /**
-     * Translates the specified axiom
-     *
-     * @param axiom The OWL axiom to translate
-     */
-    protected void translateAxiomSubObjectPropertyOf(SubObjectPropertyOf axiom) {
-        if (axiom.getObjectPropertyChain() != null) {
-            List<Node> elements = new ArrayList<>();
-            Iterator<ObjectPropertyExpression> expressions = getAll(axiom.getObjectPropertyChain());
-            while (expressions.hasNext())
-                elements.add(translateObjectPropertyExpression(expressions.next()));
-            SubjectNode sup = translateObjectPropertyExpression(axiom.getSuperObjectProperty());
-            Quad quad = getTriple(sup, Vocabulary.owlPropertyChainAxiom, translateOrderedSequence(elements));
-            quads.add(quad);
-            translateAxiomAnnotations(axiom, quad);
-        } else {
-            SubjectNode sub = translateObjectPropertyExpression(axiom.getObjectProperty());
-            SubjectNode sup = translateObjectPropertyExpression(axiom.getSuperObjectProperty());
-            Quad quad = getTriple(sub, org.xowl.infra.store.Vocabulary.rdfsSubPropertyOf, sup);
-            quads.add(quad);
-            translateAxiomAnnotations(axiom, quad);
-        }
-    }
-
-    /**
-     * Translates the specified axiom
-     *
-     * @param axiom The OWL axiom to translate
-     */
-    protected void translateAxiomEquivalentObjectProperties(EquivalentObjectProperties axiom) {
-        List<SubjectNode> elements = new ArrayList<>();
-        Iterator<ObjectPropertyExpression> expressions = getAll(axiom.getObjectPropertySeq());
-        while (expressions.hasNext())
-            elements.add(translateObjectPropertyExpression(expressions.next()));
-        for (int i = 0; i != elements.size() - 1; i++) {
-            Quad quad = getTriple(elements.get(i), Vocabulary.owlEquivalentProperty, elements.get(i + 1));
-            quads.add(quad);
-            translateAxiomAnnotations(axiom, quad);
-        }
-    }
-
-    /**
-     * Translates the specified axiom
-     *
-     * @param axiom The OWL axiom to translate
-     */
-    protected void translateAxiomDisjointObjectProperties(DisjointObjectProperties axiom) {
-        List<Node> elements = new ArrayList<>();
-        Iterator<ObjectPropertyExpression> expressions = getAll(axiom.getObjectPropertySeq());
-        while (expressions.hasNext())
-            elements.add(translateObjectPropertyExpression(expressions.next()));
-        if (elements.size() == 2) {
-            Quad quad = getTriple((SubjectNode) elements.get(0), Vocabulary.owlPropertyDisjointWith, elements.get(1));
-            quads.add(quad);
-            translateAxiomAnnotations(axiom, quad);
-        } else {
-            SubjectNode main = nodeManager.getBlankNode();
-            quads.add(getTriple(main, org.xowl.infra.store.Vocabulary.rdfType, Vocabulary.owlAllDisjointProperties));
-            quads.add(getTriple(main, Vocabulary.owlMembers, translateUnorderedSequence(elements)));
-            for (Annotation annotation : axiom.getAllAnnotations())
-                translateAnnotation(main, annotation);
-        }
-    }
-
-    /**
-     * Translates the specified axiom
-     *
-     * @param axiom The OWL axiom to translate
-     */
-    protected void translateAxiomInverseObjectProperties(InverseObjectProperties axiom) {
-        SubjectNode prop = translateObjectPropertyExpression(axiom.getObjectProperty());
-        SubjectNode inv = translateObjectPropertyExpression(axiom.getInverse());
-        Quad quad = getTriple(prop, Vocabulary.owlInverseOf, inv);
-        quads.add(quad);
-        translateAxiomAnnotations(axiom, quad);
-    }
-
-    /**
-     * Translates the specified axiom
-     *
-     * @param axiom The OWL axiom to translate
-     */
-    protected void translateAxiomObjectPropertyDomain(ObjectPropertyDomain axiom) {
-        SubjectNode prop = translateObjectPropertyExpression(axiom.getObjectProperty());
-        SubjectNode classe = translateClassExpression(axiom.getClasse());
-        Quad quad = getTriple(prop, org.xowl.infra.store.Vocabulary.rdfsDomain, classe);
-        quads.add(quad);
-        translateAxiomAnnotations(axiom, quad);
-    }
-
-    /**
-     * Translates the specified axiom
-     *
-     * @param axiom The OWL axiom to translate
-     */
-    protected void translateAxiomObjectPropertyRange(ObjectPropertyRange axiom) {
-        SubjectNode prop = translateObjectPropertyExpression(axiom.getObjectProperty());
-        SubjectNode classe = translateClassExpression(axiom.getClasse());
-        Quad quad = getTriple(prop, org.xowl.infra.store.Vocabulary.rdfsRange, classe);
-        quads.add(quad);
-        translateAxiomAnnotations(axiom, quad);
-    }
-
-    /**
-     * Translates the specified axiom
-     *
-     * @param axiom The OWL axiom to translate
-     */
-    protected void translateAxiomFunctionalObjectProperty(FunctionalObjectProperty axiom) {
-        SubjectNode prop = translateObjectPropertyExpression(axiom.getObjectProperty());
-        Quad quad = getTriple(prop, org.xowl.infra.store.Vocabulary.rdfType, Vocabulary.owlFunctionalProperty);
-        quads.add(quad);
-        translateAxiomAnnotations(axiom, quad);
-    }
-
-    /**
-     * Translates the specified axiom
-     *
-     * @param axiom The OWL axiom to translate
-     */
-    protected void translateAxiomInverseFunctionalObjectProperty(InverseFunctionalObjectProperty axiom) {
-        SubjectNode prop = translateObjectPropertyExpression(axiom.getObjectProperty());
-        Quad quad = getTriple(prop, org.xowl.infra.store.Vocabulary.rdfType, Vocabulary.owlInverseFunctionalProperty);
-        quads.add(quad);
-        translateAxiomAnnotations(axiom, quad);
-    }
-
-    /**
-     * Translates the specified axiom
-     *
-     * @param axiom The OWL axiom to translate
-     */
-    protected void translateAxiomReflexiveObjectProperty(ReflexiveObjectProperty axiom) {
-        SubjectNode prop = translateObjectPropertyExpression(axiom.getObjectProperty());
-        Quad quad = getTriple(prop, org.xowl.infra.store.Vocabulary.rdfType, Vocabulary.owlReflexiveProperty);
-        quads.add(quad);
-        translateAxiomAnnotations(axiom, quad);
-    }
-
-    /**
-     * Translates the specified axiom
-     *
-     * @param axiom The OWL axiom to translate
-     */
-    protected void translateAxiomIrreflexiveObjectProperty(IrreflexiveObjectProperty axiom) {
-        SubjectNode prop = translateObjectPropertyExpression(axiom.getObjectProperty());
-        Quad quad = getTriple(prop, org.xowl.infra.store.Vocabulary.rdfType, Vocabulary.owlIrreflexiveProperty);
-        quads.add(quad);
-        translateAxiomAnnotations(axiom, quad);
-    }
-
-    /**
-     * Translates the specified axiom
-     *
-     * @param axiom The OWL axiom to translate
-     */
-    protected void translateAxiomSymmetricObjectProperty(SymmetricObjectProperty axiom) {
-        SubjectNode prop = translateObjectPropertyExpression(axiom.getObjectProperty());
-        Quad quad = getTriple(prop, org.xowl.infra.store.Vocabulary.rdfType, Vocabulary.owlSymmetricProperty);
-        quads.add(quad);
-        translateAxiomAnnotations(axiom, quad);
-    }
-
-    /**
-     * Translates the specified axiom
-     *
-     * @param axiom The OWL axiom to translate
-     */
-    protected void translateAxiomAsymmetricObjectProperty(AsymmetricObjectProperty axiom) {
-        SubjectNode prop = translateObjectPropertyExpression(axiom.getObjectProperty());
-        Quad quad = getTriple(prop, org.xowl.infra.store.Vocabulary.rdfType, Vocabulary.owlAsymmetricProperty);
-        quads.add(quad);
-        translateAxiomAnnotations(axiom, quad);
-    }
-
-    /**
-     * Translates the specified axiom
-     *
-     * @param axiom The OWL axiom to translate
-     */
-    protected void translateAxiomTransitiveObjectProperty(TransitiveObjectProperty axiom) {
-        SubjectNode prop = translateObjectPropertyExpression(axiom.getObjectProperty());
-        Quad quad = getTriple(prop, org.xowl.infra.store.Vocabulary.rdfType, Vocabulary.owlTransitiveProperty);
-        quads.add(quad);
-        translateAxiomAnnotations(axiom, quad);
-    }
-
-    /**
-     * Translates the specified axiom
-     *
-     * @param axiom The OWL axiom to translate
-     */
-    protected void translateAxiomSubDataPropertyOf(SubDataPropertyOf axiom) {
-        SubjectNode sub = translateDataPropertyExpression(axiom.getDataProperty());
-        SubjectNode sup = translateDataPropertyExpression(axiom.getSuperDataProperty());
-        Quad quad = getTriple(sub, org.xowl.infra.store.Vocabulary.rdfsSubPropertyOf, sup);
-        quads.add(quad);
-        translateAxiomAnnotations(axiom, quad);
-    }
-
-    /**
-     * Translates the specified axiom
-     *
-     * @param axiom The OWL axiom to translate
-     */
-    protected void translateAxiomEquivalentDataProperties(EquivalentDataProperties axiom) {
-        List<SubjectNode> elements = new ArrayList<>();
-        Iterator<DataPropertyExpression> expressions = getAll(axiom.getDataPropertySeq());
-        while (expressions.hasNext())
-            elements.add(translateDataPropertyExpression(expressions.next()));
-        for (int i = 0; i != elements.size() - 1; i++) {
-            Quad quad = getTriple(elements.get(i), Vocabulary.owlEquivalentProperty, elements.get(i + 1));
-            quads.add(quad);
-            translateAxiomAnnotations(axiom, quad);
-        }
-    }
-
-    /**
-     * Translates the specified axiom
-     *
-     * @param axiom The OWL axiom to translate
-     */
-    protected void translateAxiomDisjointDataProperties(DisjointDataProperties axiom) {
-        List<Node> elements = new ArrayList<>();
-        Iterator<DataPropertyExpression> expressions = getAll(axiom.getDataPropertySeq());
-        while (expressions.hasNext())
-            elements.add(translateDataPropertyExpression(expressions.next()));
-        if (elements.size() == 2) {
-            Quad quad = getTriple((SubjectNode) elements.get(0), Vocabulary.owlPropertyDisjointWith, elements.get(1));
-            quads.add(quad);
-            translateAxiomAnnotations(axiom, quad);
-        } else {
-            SubjectNode main = nodeManager.getBlankNode();
-            quads.add(getTriple(main, org.xowl.infra.store.Vocabulary.rdfType, Vocabulary.owlAllDisjointProperties));
-            quads.add(getTriple(main, Vocabulary.owlMembers, translateUnorderedSequence(elements)));
-            for (Annotation annotation : axiom.getAllAnnotations())
-                translateAnnotation(main, annotation);
-        }
-    }
-
-    /**
-     * Translates the specified axiom
-     *
-     * @param axiom The OWL axiom to translate
-     */
-    protected void translateAxiomDataPropertyDomain(DataPropertyDomain axiom) {
-        SubjectNode prop = translateDataPropertyExpression(axiom.getDataProperty());
-        SubjectNode classe = translateClassExpression(axiom.getClasse());
-        Quad quad = getTriple(prop, org.xowl.infra.store.Vocabulary.rdfsDomain, classe);
-        quads.add(quad);
-        translateAxiomAnnotations(axiom, quad);
-    }
-
-    /**
-     * Translates the specified axiom
-     *
-     * @param axiom The OWL axiom to translate
-     */
-    protected void translateAxiomDataPropertyRange(DataPropertyRange axiom) {
-        SubjectNode prop = translateDataPropertyExpression(axiom.getDataProperty());
-        SubjectNode datatype = translateDatarange(axiom.getDatarange());
-        Quad quad = getTriple(prop, org.xowl.infra.store.Vocabulary.rdfsRange, datatype);
-        quads.add(quad);
-        translateAxiomAnnotations(axiom, quad);
-    }
-
-    /**
-     * Translates the specified axiom
-     *
-     * @param axiom The OWL axiom to translate
-     */
-    protected void translateAxiomFunctionalDataProperty(FunctionalDataProperty axiom) {
-        SubjectNode prop = translateDataPropertyExpression(axiom.getDataProperty());
-        Quad quad = getTriple(prop, org.xowl.infra.store.Vocabulary.rdfType, Vocabulary.owlFunctionalProperty);
-        quads.add(quad);
-        translateAxiomAnnotations(axiom, quad);
-    }
-
-    /**
-     * Translates the specified axiom
-     *
-     * @param axiom The OWL axiom to translate
-     */
-    protected void translateAxiomSameIndividual(SameIndividual axiom) {
-        List<SubjectNode> elements = new ArrayList<>();
-        Iterator<IndividualExpression> expressions = getAll(axiom.getIndividualSeq());
-        while (expressions.hasNext())
-            elements.add(translateIndividualExpression(expressions.next()));
-        for (int i = 0; i != elements.size() - 1; i++) {
-            Quad quad = getTriple(elements.get(i), Vocabulary.owlSameAs, elements.get(i + 1));
-            quads.add(quad);
-            translateAxiomAnnotations(axiom, quad);
-        }
-    }
-
-    /**
-     * Translates the specified axiom
-     *
-     * @param axiom The OWL axiom to translate
-     */
-    protected void translateAxiomDifferentIndividuals(DifferentIndividuals axiom) {
-        List<Node> elements = new ArrayList<>();
-        Iterator<IndividualExpression> expressions = getAll(axiom.getIndividualSeq());
-        while (expressions.hasNext())
-            elements.add(translateIndividualExpression(expressions.next()));
-        if (elements.size() == 2) {
-            Quad quad = getTriple((SubjectNode) elements.get(0), Vocabulary.owlDifferentFrom, elements.get(1));
-            quads.add(quad);
-            translateAxiomAnnotations(axiom, quad);
-        } else {
-            SubjectNode main = nodeManager.getBlankNode();
-            quads.add(getTriple(main, org.xowl.infra.store.Vocabulary.rdfType, Vocabulary.owlAllDifferent));
-            quads.add(getTriple(main, Vocabulary.owlMembers, translateUnorderedSequence(elements)));
-            for (Annotation annotation : axiom.getAllAnnotations())
-                translateAnnotation(main, annotation);
-        }
-    }
-
-    /**
-     * Translates the specified axiom
-     *
-     * @param axiom The OWL axiom to translate
-     */
-    protected void translateAxiomClassAssertion(ClassAssertion axiom) {
-        SubjectNode ind = translateIndividualExpression(axiom.getIndividual());
-        SubjectNode classe = translateClassExpression(axiom.getClasse());
-        Quad quad = getTriple(ind, org.xowl.infra.store.Vocabulary.rdfType, classe);
-        quads.add(quad);
-        translateAxiomAnnotations(axiom, quad);
-    }
-
-    /**
-     * Translates the specified axiom
-     *
-     * @param axiom The OWL axiom to translate
-     */
-    protected void translateAxiomObjectPropertyAssertion(ObjectPropertyAssertion axiom) {
-        Property prop;
-        if (axiom.getObjectProperty() instanceof ObjectInverseOf) {
-            ObjectInverseOf expInv = (ObjectInverseOf) axiom.getObjectProperty();
-            prop = (Property) translateObjectPropertyExpression(expInv.getInverse());
-        } else
-            prop = (Property) translateObjectPropertyExpression(axiom.getObjectProperty());
-        SubjectNode ind = translateIndividualExpression(axiom.getIndividual());
-        SubjectNode value = translateIndividualExpression(axiom.getValueIndividual());
-        Quad quad = new Quad(graph, ind, prop, value);
-        quads.add(quad);
-        translateAxiomAnnotations(axiom, quad);
-    }
-
-    /**
-     * Translates the specified axiom
-     *
-     * @param axiom The OWL axiom to translate
-     */
-    protected void translateAxiomNegativeObjectPropertyAssertion(NegativeObjectPropertyAssertion axiom) {
-        SubjectNode main = nodeManager.getBlankNode();
-        SubjectNode prop = translateObjectPropertyExpression(axiom.getObjectProperty());
-        SubjectNode ind = translateIndividualExpression(axiom.getIndividual());
-        SubjectNode value = translateIndividualExpression(axiom.getValueIndividual());
-        quads.add(getTriple(main, org.xowl.infra.store.Vocabulary.rdfType, Vocabulary.owlNegativePropertyAssertion));
-        quads.add(getTriple(main, Vocabulary.owlSourceIndividual, ind));
-        quads.add(getTriple(main, Vocabulary.owlAssertionProperty, prop));
-        quads.add(getTriple(main, Vocabulary.owlTargetIndividual, value));
-        for (Annotation annotation : axiom.getAllAnnotations())
-            translateAnnotation(main, annotation);
-    }
-
-    /**
-     * Translates the specified axiom
-     *
-     * @param axiom The OWL axiom to translate
-     */
-    protected void translateAxiomDataPropertyAssertion(DataPropertyAssertion axiom) {
-        Property prop = (Property) translateDataPropertyExpression(axiom.getDataProperty());
-        SubjectNode ind = translateIndividualExpression(axiom.getIndividual());
-        Node value = translateLiteralExpression(axiom.getValueLiteral());
-        Quad quad = new Quad(graph, ind, prop, value);
-        quads.add(quad);
-        translateAxiomAnnotations(axiom, quad);
-    }
-
-    /**
-     * Translates the specified axiom
-     *
-     * @param axiom The OWL axiom to translate
-     */
-    protected void translateAxiomNegativeDataPropertyAssertion(NegativeDataPropertyAssertion axiom) {
-        SubjectNode main = nodeManager.getBlankNode();
-        SubjectNode prop = translateDataPropertyExpression(axiom.getDataProperty());
-        SubjectNode ind = translateIndividualExpression(axiom.getIndividual());
-        Node value = translateLiteralExpression(axiom.getValueLiteral());
-        quads.add(getTriple(main, org.xowl.infra.store.Vocabulary.rdfType, Vocabulary.owlNegativePropertyAssertion));
-        quads.add(getTriple(main, Vocabulary.owlSourceIndividual, ind));
-        quads.add(getTriple(main, Vocabulary.owlAssertionProperty, prop));
-        quads.add(getTriple(main, Vocabulary.owlTargetValue, value));
-        for (Annotation annotation : axiom.getAllAnnotations())
-            translateAnnotation(main, annotation);
-    }
-
-    /**
-     * Translates the specified axiom
-     *
-     * @param axiom The OWL axiom to translate
-     */
-    protected void translateAxiomHasKey(HasKey axiom) {
-        SubjectNode classe = translateClassExpression(axiom.getClasse());
-        List<Node> elements = new ArrayList<>();
-        Iterator<ObjectPropertyExpression> objExpressions = getAll(axiom.getObjectPropertySeq());
-        while (objExpressions.hasNext())
-            elements.add(translateObjectPropertyExpression(objExpressions.next()));
-        Iterator<DataPropertyExpression> dataExpressions = getAll(axiom.getDataPropertySeq());
-        while (dataExpressions.hasNext())
-            elements.add(translateDataPropertyExpression(dataExpressions.next()));
-        Quad quad = getTriple(classe, Vocabulary.owlHasKey, translateUnorderedSequence(elements));
-        quads.add(quad);
-        translateAxiomAnnotations(axiom, quad);
-    }
-
-    /**
-     * Translates the specified axiom
-     *
-     * @param axiom The OWL axiom to translate
-     */
-    protected void translateAxiomSubAnnotationPropertyOf(SubAnnotationPropertyOf axiom) {
-        SubjectNode sub = translateAnnotationProperty(axiom.getAnnotProperty());
-        SubjectNode sup = translateAnnotationProperty(axiom.getSuperAnnotProperty());
-        quads.add(getTriple(sub, org.xowl.infra.store.Vocabulary.rdfsSubPropertyOf, sup));
-    }
-
-    /**
-     * Translates the specified axiom
-     *
-     * @param axiom The OWL axiom to translate
-     */
-    protected void translateAxiomAnnotationPropertyDomain(AnnotationPropertyDomain axiom) {
-        SubjectNode prop = translateAnnotationProperty(axiom.getAnnotProperty());
-        quads.add(getTriple(prop, org.xowl.infra.store.Vocabulary.rdfsDomain, nodeManager.getIRINode(axiom.getAnnotDomain().getHasValue())));
-    }
-
-    /**
-     * Translates the specified axiom
-     *
-     * @param axiom The OWL axiom to translate
-     */
-    protected void translateAxiomAnnotationPropertyRange(AnnotationPropertyRange axiom) {
-        SubjectNode prop = translateAnnotationProperty(axiom.getAnnotProperty());
-        quads.add(getTriple(prop, org.xowl.infra.store.Vocabulary.rdfsRange, nodeManager.getIRINode(axiom.getAnnotRange().getHasValue())));
-    }
-
-    /**
-     * Translates the specified axiom
-     *
-     * @param axiom The OWL axiom to translate
-     */
-    protected void translateAxiomAnnotationAssertion(AnnotationAssertion axiom) {
-        IRINode prop = translateAnnotationProperty(axiom.getAnnotProperty());
-        SubjectNode subject = translateAnnotationSubject(axiom.getAnnotSubject());
-        Node value = translateAnnotationValue(axiom.getAnnotValue());
-        Quad quad = new Quad(graph, subject, prop, value);
-        quads.add(quad);
-        translateAxiomAnnotations(axiom, quad);
-    }
-
-    /**
-     * Translates the specified axiom
-     *
-     * @param axiom The OWL axiom to translate
-     */
-    protected void translateAxiomFunctionDefinition(FunctionDefinitionAxiom axiom) {
-        SubjectNode function = translateFunctionExpression(axiom.getFunction());
-        SubjectNode definition = translateOpaqueExpression(axiom.getDefinition());
-        Quad quad = getTriple(function, Vocabulary.xowlDefinedAs, definition);
-        quads.add(quad);
-        translateAxiomAnnotations(axiom, quad);
-    }
-
-    /**
-     * Gets a dynamic node for the specified opaque expression
-     *
-     * @param expression An opaque expression
-     * @return The representing dynamic node
-     */
-    protected SubjectNode translateOpaqueExpression(OpaqueExpression expression) {
-        return nodeManager.getDynamicNode((EvaluableExpression) expression.getValue());
-    }
-
-    /**
-     * Translate the specified class expression
-     *
-     * @param expression A class expression
-     * @return The RDF node representing the expression
-     */
-    protected SubjectNode translateClassExpression(ClassExpression expression) {
-        if (expression instanceof QueryVariable)
-            return context.resolve((QueryVariable) expression);
-        if (expression instanceof OpaqueExpression)
-            return translateOpaqueExpression((OpaqueExpression) expression);
-        if (expression instanceof IRI)
-            return translateClassIRI((IRI) expression);
-        if (expression instanceof ObjectUnionOf)
-            return translateClassObjectUnionOf((ObjectUnionOf) expression);
-        if (expression instanceof ObjectIntersectionOf)
-            return translateClassObjectIntersectionOf((ObjectIntersectionOf) expression);
-        if (expression instanceof ObjectOneOf)
-            return translateClassObjectOneOf((ObjectOneOf) expression);
-        if (expression instanceof ObjectComplementOf)
-            return translateClassObjectComplementOf((ObjectComplementOf) expression);
-        if (expression instanceof DataAllValuesFrom)
-            return translateClassDataAllValuesFrom((DataAllValuesFrom) expression);
-        if (expression instanceof DataExactCardinality)
-            return translateClassDataExactCardinality((DataExactCardinality) expression);
-        if (expression instanceof DataHasValue)
-            return transltateClassDataHasValue((DataHasValue) expression);
-        if (expression instanceof DataMaxCardinality)
-            return translateClassDataMaxCardinality((DataMaxCardinality) expression);
-        if (expression instanceof DataMinCardinality)
-            return translateClassDataMinCardinality((DataMinCardinality) expression);
-        if (expression instanceof DataSomeValuesFrom)
-            return translateClassDataSomeValuesFrom((DataSomeValuesFrom) expression);
-        if (expression instanceof ObjectAllValuesFrom)
-            return translateClassObjectAllValuesFrom((ObjectAllValuesFrom) expression);
-        if (expression instanceof ObjectExactCardinality)
-            return translateClassObjectExactCardinality((ObjectExactCardinality) expression);
-        if (expression instanceof ObjectHasSelf)
-            return translateClassObjectHasSelf((ObjectHasSelf) expression);
-        if (expression instanceof ObjectHasValue)
-            return translateClassObjectHasValue((ObjectHasValue) expression);
-        if (expression instanceof ObjectMaxCardinality)
-            return translateClassObjectMaxCardinality((ObjectMaxCardinality) expression);
-        if (expression instanceof ObjectMinCardinality)
-            return translateClassObjectMinCardinality((ObjectMinCardinality) expression);
-        if (expression instanceof ObjectSomeValuesFrom)
-            return translateClassObjectSomeValuesFrom((ObjectSomeValuesFrom) expression);
-        return null;
-    }
-
-    /**
-     * Translate the specified class expression
-     *
-     * @param expression A class expression
-     * @return The RDF node representing the expression
-     */
-    protected SubjectNode translateClassIRI(IRI expression) {
-        return nodeManager.getIRINode(expression.getHasValue());
-    }
-
-    /**
-     * Translate the specified class expression
-     *
-     * @param expression A class expression
-     * @return The RDF node representing the expression
-     */
-    protected SubjectNode translateClassObjectUnionOf(ObjectUnionOf expression) {
-        BlankNode main = nodeManager.getBlankNode();
-        quads.add(getTriple(main, org.xowl.infra.store.Vocabulary.rdfType, Vocabulary.owlClass));
-        List<Node> elements = new ArrayList<>();
-        Iterator<ClassExpression> expressions = getAll(expression.getClassSeq());
-        while (expressions.hasNext())
-            elements.add(translateClassExpression(expressions.next()));
-        SubjectNode seq = translateUnorderedSequence(elements);
-        quads.add(getTriple(main, Vocabulary.owlUnionOf, seq));
-        return main;
-    }
-
-    /**
-     * Translate the specified class expression
-     *
-     * @param expression A class expression
-     * @return The RDF node representing the expression
-     */
-    protected SubjectNode translateClassObjectIntersectionOf(ObjectIntersectionOf expression) {
-        BlankNode main = nodeManager.getBlankNode();
-        quads.add(getTriple(main, org.xowl.infra.store.Vocabulary.rdfType, Vocabulary.owlClass));
-        List<Node> elements = new ArrayList<>();
-        Iterator<ClassExpression> expressions = getAll(expression.getClassSeq());
-        while (expressions.hasNext())
-            elements.add(translateClassExpression(expressions.next()));
-        SubjectNode seq = translateUnorderedSequence(elements);
-        quads.add(getTriple(main, Vocabulary.owlIntersectionOf, seq));
-        return main;
-    }
-
-    /**
-     * Translate the specified class expression
-     *
-     * @param expression A class expression
-     * @return The RDF node representing the expression
-     */
-    protected SubjectNode translateClassObjectOneOf(ObjectOneOf expression) {
-        BlankNode main = nodeManager.getBlankNode();
-        quads.add(getTriple(main, org.xowl.infra.store.Vocabulary.rdfType, Vocabulary.owlClass));
-        List<Node> elements = new ArrayList<>();
-        Iterator<IndividualExpression> expressions = getAll(expression.getIndividualSeq());
-        while (expressions.hasNext())
-            elements.add(translateIndividualExpression(expressions.next()));
-        SubjectNode seq = translateUnorderedSequence(elements);
-        quads.add(getTriple(main, Vocabulary.owlOneOf, seq));
-        return main;
-    }
-
-    /**
-     * Translate the specified class expression
-     *
-     * @param expression A class expression
-     * @return The RDF node representing the expression
-     */
-    protected SubjectNode translateClassObjectComplementOf(ObjectComplementOf expression) {
-        BlankNode main = nodeManager.getBlankNode();
-        quads.add(getTriple(main, org.xowl.infra.store.Vocabulary.rdfType, Vocabulary.owlClass));
-        SubjectNode comp = translateClassExpression(expression.getClasse());
-        quads.add(getTriple(main, Vocabulary.owlComplementOf, comp));
-        return main;
-    }
-
-    /**
-     * Translate the specified class expression
-     *
-     * @param expression A class expression
-     * @return The RDF node representing the expression
-     */
-    protected SubjectNode translateClassDataAllValuesFrom(DataAllValuesFrom expression) {
-        BlankNode main = nodeManager.getBlankNode();
-        quads.add(getTriple(main, org.xowl.infra.store.Vocabulary.rdfType, Vocabulary.owlRestriction));
-        List<Node> elements = new ArrayList<>();
-        Iterator<DataPropertyExpression> expressions = getAll(expression.getDataPropertySeq());
-        while (expressions.hasNext())
-            elements.add(translateDataPropertyExpression(expressions.next()));
-        if (elements.size() == 1)
-            quads.add(getTriple(main, Vocabulary.owlOnProperty, elements.get(0)));
-        else
-            quads.add(getTriple(main, Vocabulary.owlOnProperties, translateUnorderedSequence(elements)));
-        SubjectNode datarange = translateDatarange(expression.getDatarange());
-        quads.add(getTriple(main, Vocabulary.owlAllValuesFrom, datarange));
-        return main;
-    }
-
-    /**
-     * Translate the specified class expression
-     *
-     * @param expression A class expression
-     * @return The RDF node representing the expression
-     */
-    protected SubjectNode translateClassDataExactCardinality(DataExactCardinality expression) {
-        BlankNode main = nodeManager.getBlankNode();
-        quads.add(getTriple(main, org.xowl.infra.store.Vocabulary.rdfType, Vocabulary.owlRestriction));
-        Node n = translateLiteralExpression(expression.getCardinality());
-        SubjectNode prop = translateDataPropertyExpression(expression.getDataProperty());
-        quads.add(getTriple(main, Vocabulary.owlOnProperty, prop));
-        if (expression.getDatarange() != null) {
-            quads.add(getTriple(main, Vocabulary.owlQualifiedCardinality, n));
-            SubjectNode datarange = translateDatarange(expression.getDatarange());
-            quads.add(getTriple(main, Vocabulary.owlOnDatarange, datarange));
-        } else {
-            quads.add(getTriple(main, Vocabulary.owlCardinality, n));
-        }
-        return main;
-    }
-
-    /**
-     * Translate the specified class expression
-     *
-     * @param expression A class expression
-     * @return The RDF node representing the expression
-     */
-    protected SubjectNode transltateClassDataHasValue(DataHasValue expression) {
-        BlankNode main = nodeManager.getBlankNode();
-        quads.add(getTriple(main, org.xowl.infra.store.Vocabulary.rdfType, Vocabulary.owlRestriction));
-        SubjectNode prop = translateDataPropertyExpression(expression.getDataProperty());
-        quads.add(getTriple(main, Vocabulary.owlOnProperty, prop));
-        Node value = translateLiteralExpression(expression.getLiteral());
-        quads.add(getTriple(main, Vocabulary.owlHasValue, value));
-        return main;
-    }
-
-    /**
-     * Translate the specified class expression
-     *
-     * @param expression A class expression
-     * @return The RDF node representing the expression
-     */
-    protected SubjectNode translateClassDataMaxCardinality(DataMaxCardinality expression) {
-        BlankNode main = nodeManager.getBlankNode();
-        quads.add(getTriple(main, org.xowl.infra.store.Vocabulary.rdfType, Vocabulary.owlRestriction));
-        Node n = translateLiteralExpression(expression.getCardinality());
-        SubjectNode prop = translateDataPropertyExpression(expression.getDataProperty());
-        quads.add(getTriple(main, Vocabulary.owlOnProperty, prop));
-        if (expression.getDatarange() != null) {
-            quads.add(getTriple(main, Vocabulary.owlMaxQualifiedCardinality, n));
-            SubjectNode datarange = translateDatarange(expression.getDatarange());
-            quads.add(getTriple(main, Vocabulary.owlOnDatarange, datarange));
-        } else {
-            quads.add(getTriple(main, Vocabulary.owlMaxCardinality, n));
-        }
-        return main;
-    }
-
-    /**
-     * Translate the specified class expression
-     *
-     * @param expression A class expression
-     * @return The RDF node representing the expression
-     */
-    protected SubjectNode translateClassDataMinCardinality(DataMinCardinality expression) {
-        BlankNode main = nodeManager.getBlankNode();
-        quads.add(getTriple(main, org.xowl.infra.store.Vocabulary.rdfType, Vocabulary.owlRestriction));
-        Node n = translateLiteralExpression(expression.getCardinality());
-        SubjectNode prop = translateDataPropertyExpression(expression.getDataProperty());
-        quads.add(getTriple(main, Vocabulary.owlOnProperty, prop));
-        if (expression.getDatarange() != null) {
-            quads.add(getTriple(main, Vocabulary.owlMinQualifiedCardinality, n));
-            SubjectNode datarange = translateDatarange(expression.getDatarange());
-            quads.add(getTriple(main, Vocabulary.owlOnDatarange, datarange));
-        } else {
-            quads.add(getTriple(main, Vocabulary.owlMinCardinality, n));
-        }
-        return main;
-    }
-
-    /**
-     * Translate the specified class expression
-     *
-     * @param expression A class expression
-     * @return The RDF node representing the expression
-     */
-    protected SubjectNode translateClassDataSomeValuesFrom(DataSomeValuesFrom expression) {
-        BlankNode main = nodeManager.getBlankNode();
-        quads.add(getTriple(main, org.xowl.infra.store.Vocabulary.rdfType, Vocabulary.owlRestriction));
-        List<Node> elements = new ArrayList<>();
-        Iterator<DataPropertyExpression> expressions = getAll(expression.getDataPropertySeq());
-        while (expressions.hasNext())
-            elements.add(translateDataPropertyExpression(expressions.next()));
-        if (elements.size() == 1)
-            quads.add(getTriple(main, Vocabulary.owlOnProperty, elements.get(0)));
-        else
-            quads.add(getTriple(main, Vocabulary.owlOnProperties, translateUnorderedSequence(elements)));
-        SubjectNode datarange = translateDatarange(expression.getDatarange());
-        quads.add(getTriple(main, Vocabulary.owlSomeValuesFrom, datarange));
-        return main;
-    }
-
-    /**
-     * Translate the specified class expression
-     *
-     * @param expression A class expression
-     * @return The RDF node representing the expression
-     */
-    protected SubjectNode translateClassObjectAllValuesFrom(ObjectAllValuesFrom expression) {
-        BlankNode main = nodeManager.getBlankNode();
-        quads.add(getTriple(main, org.xowl.infra.store.Vocabulary.rdfType, Vocabulary.owlRestriction));
-        SubjectNode prop = translateObjectPropertyExpression(expression.getObjectProperty());
-        quads.add(getTriple(main, Vocabulary.owlOnProperty, prop));
-        SubjectNode classe = translateClassExpression(expression.getClasse());
-        quads.add(getTriple(main, Vocabulary.owlAllValuesFrom, classe));
-        return main;
-    }
-
-    /**
-     * Translate the specified class expression
-     *
-     * @param expression A class expression
-     * @return The RDF node representing the expression
-     */
-    protected SubjectNode translateClassObjectExactCardinality(ObjectExactCardinality expression) {
-        BlankNode main = nodeManager.getBlankNode();
-        quads.add(getTriple(main, org.xowl.infra.store.Vocabulary.rdfType, Vocabulary.owlRestriction));
-        Node n = translateLiteralExpression(expression.getCardinality());
-        SubjectNode prop = translateObjectPropertyExpression(expression.getObjectProperty());
-        quads.add(getTriple(main, Vocabulary.owlOnProperty, prop));
-        if (expression.getClasse() != null) {
-            quads.add(getTriple(main, Vocabulary.owlQualifiedCardinality, n));
-            SubjectNode classe = translateClassExpression(expression.getClasse());
-            quads.add(getTriple(main, Vocabulary.owlOnClass, classe));
-        } else {
-            quads.add(getTriple(main, Vocabulary.owlCardinality, n));
-        }
-        return main;
-    }
-
-    /**
-     * Translate the specified class expression
-     *
-     * @param expression A class expression
-     * @return The RDF node representing the expression
-     */
-    protected SubjectNode translateClassObjectHasSelf(ObjectHasSelf expression) {
-        BlankNode main = nodeManager.getBlankNode();
-        quads.add(getTriple(main, org.xowl.infra.store.Vocabulary.rdfType, Vocabulary.owlRestriction));
-        SubjectNode prop = translateObjectPropertyExpression(expression.getObjectProperty());
-        quads.add(getTriple(main, Vocabulary.owlOnProperty, prop));
-        Node valueTrue = nodeManager.getLiteralNode("true", org.xowl.infra.store.Vocabulary.xsdBoolean, null);
-        quads.add(getTriple(main, Vocabulary.owlHasSelf, valueTrue));
-        return main;
-    }
-
-    /**
-     * Translate the specified class expression
-     *
-     * @param expression A class expression
-     * @return The RDF node representing the expression
-     */
-    protected SubjectNode translateClassObjectHasValue(ObjectHasValue expression) {
-        BlankNode main = nodeManager.getBlankNode();
-        quads.add(getTriple(main, org.xowl.infra.store.Vocabulary.rdfType, Vocabulary.owlRestriction));
-        SubjectNode prop = translateObjectPropertyExpression(expression.getObjectProperty());
-        quads.add(getTriple(main, Vocabulary.owlOnProperty, prop));
-        SubjectNode ind = translateIndividualExpression(expression.getIndividual());
-        quads.add(getTriple(main, Vocabulary.owlHasValue, ind));
-        return main;
-    }
-
-    /**
-     * Translate the specified class expression
-     *
-     * @param expression A class expression
-     * @return The RDF node representing the expression
-     */
-    protected SubjectNode translateClassObjectMaxCardinality(ObjectMaxCardinality expression) {
-        BlankNode main = nodeManager.getBlankNode();
-        quads.add(getTriple(main, org.xowl.infra.store.Vocabulary.rdfType, Vocabulary.owlRestriction));
-        Node n = translateLiteralExpression(expression.getCardinality());
-        SubjectNode prop = translateObjectPropertyExpression(expression.getObjectProperty());
-        quads.add(getTriple(main, Vocabulary.owlOnProperty, prop));
-        if (expression.getClasse() != null) {
-            quads.add(getTriple(main, Vocabulary.owlMaxQualifiedCardinality, n));
-            SubjectNode classe = translateClassExpression(expression.getClasse());
-            quads.add(getTriple(main, Vocabulary.owlOnClass, classe));
-        } else {
-            quads.add(getTriple(main, Vocabulary.owlMaxCardinality, n));
-        }
-        return main;
-    }
-
-    /**
-     * Translate the specified class expression
-     *
-     * @param expression A class expression
-     * @return The RDF node representing the expression
-     */
-    protected SubjectNode translateClassObjectMinCardinality(ObjectMinCardinality expression) {
-        BlankNode main = nodeManager.getBlankNode();
-        quads.add(getTriple(main, org.xowl.infra.store.Vocabulary.rdfType, Vocabulary.owlRestriction));
-        Node n = translateLiteralExpression(expression.getCardinality());
-        SubjectNode prop = translateObjectPropertyExpression(expression.getObjectProperty());
-        quads.add(getTriple(main, Vocabulary.owlOnProperty, prop));
-        if (expression.getClasse() != null) {
-            quads.add(getTriple(main, Vocabulary.owlMinQualifiedCardinality, n));
-            SubjectNode classe = translateClassExpression(expression.getClasse());
-            quads.add(getTriple(main, Vocabulary.owlOnClass, classe));
-        } else {
-            quads.add(getTriple(main, Vocabulary.owlMinCardinality, n));
-        }
-        return main;
-    }
-
-    /**
-     * Translate the specified class expression
-     *
-     * @param expression A class expression
-     * @return The RDF node representing the expression
-     */
-    protected SubjectNode translateClassObjectSomeValuesFrom(ObjectSomeValuesFrom expression) {
-        BlankNode main = nodeManager.getBlankNode();
-        quads.add(getTriple(main, org.xowl.infra.store.Vocabulary.rdfType, Vocabulary.owlRestriction));
-        SubjectNode prop = translateObjectPropertyExpression(expression.getObjectProperty());
-        quads.add(getTriple(main, Vocabulary.owlOnProperty, prop));
-        SubjectNode classe = translateClassExpression(expression.getClasse());
-        quads.add(getTriple(main, Vocabulary.owlSomeValuesFrom, classe));
-        return main;
-    }
-
-    /**
-     * Translate the specified object property expression
-     *
-     * @param expression An object property expression
-     * @return The RDF node representing the expression
-     */
-    protected SubjectNode translateObjectPropertyExpression(ObjectPropertyExpression expression) {
-        if (expression instanceof QueryVariable)
-            return context.resolve((QueryVariable) expression);
-        if (expression instanceof OpaqueExpression)
-            return translateOpaqueExpression((OpaqueExpression) expression);
-        if (expression instanceof IRI)
-            return translateObjectPropertyIRI((IRI) expression);
-        if (expression instanceof ObjectInverseOf)
-            return translateOjectPropertyInverseOf((ObjectInverseOf) expression);
-        return null;
-    }
-
-    /**
-     * Translate the specified object property expression
-     *
-     * @param expression An object property expression
-     * @return The RDF node representing the expression
-     */
-    protected SubjectNode translateObjectPropertyIRI(IRI expression) {
-        return nodeManager.getIRINode(expression.getHasValue());
-    }
-
-    /**
-     * Translate the specified object property expression
-     *
-     * @param expression An object property expression
-     * @return The RDF node representing the expression
-     */
-    protected SubjectNode translateOjectPropertyInverseOf(ObjectInverseOf expression) {
-        BlankNode main = nodeManager.getBlankNode();
-        SubjectNode inv = translateObjectPropertyExpression(expression.getInverse());
-        quads.add(getTriple(main, Vocabulary.owlInverseOf, inv));
-        return main;
-    }
-
-    /**
-     * Translate the specified data property expression
-     *
-     * @param expression An data property expression
-     * @return The RDF node representing the expression
-     */
-    protected SubjectNode translateDataPropertyExpression(DataPropertyExpression expression) {
-        if (expression instanceof QueryVariable)
-            return context.resolve((QueryVariable) expression);
-        if (expression instanceof OpaqueExpression)
-            return translateOpaqueExpression((OpaqueExpression) expression);
-        if (expression instanceof IRI) return translateDataPropertyIRI((IRI) expression);
-        return null;
-    }
-
-    /**
-     * Translate the specified data property expression
-     *
-     * @param expression An data property expression
-     * @return The RDF node representing the expression
-     */
-    protected SubjectNode translateDataPropertyIRI(IRI expression) {
-        return nodeManager.getIRINode(expression.getHasValue());
-    }
-
-    /**
-     * Translate the specified datarange
-     *
-     * @param expression An datarange
-     * @return The RDF node representing the expression
-     */
-    protected SubjectNode translateDatarange(Datarange expression) {
-        if (expression instanceof QueryVariable)
-            return context.resolve((QueryVariable) expression);
-        if (expression instanceof OpaqueExpression)
-            return translateOpaqueExpression((OpaqueExpression) expression);
-        if (expression instanceof IRI)
-            return translateDatatypeIRI((IRI) expression);
-        if (expression instanceof DataComplementOf)
-            return translateDatarangeDataComplementOf((DataComplementOf) expression);
-        if (expression instanceof DataIntersectionOf)
-            return translateDatarangeDataIntersectionOf((DataIntersectionOf) expression);
-        if (expression instanceof DataOneOf)
-            return translateDatarangeDataOneOf((DataOneOf) expression);
-        if (expression instanceof DatatypeRestriction)
-            return translateDatarangeDatatypeRestriction((DatatypeRestriction) expression);
-        if (expression instanceof DataUnionOf)
-            return translateDatarangeDataUnionOf((DataUnionOf) expression);
-        return null;
-    }
-
-    /**
-     * Translate the specified datarange
-     *
-     * @param expression An datarange
-     * @return The RDF node representing the expression
-     */
-    protected SubjectNode translateDatatypeIRI(IRI expression) {
-        return nodeManager.getIRINode(expression.getHasValue());
-    }
-
-    /**
-     * Translate the specified datarange
-     *
-     * @param expression An datarange
-     * @return The RDF node representing the expression
-     */
-    protected SubjectNode translateDatarangeDataComplementOf(DataComplementOf expression) {
-        BlankNode main = nodeManager.getBlankNode();
-        quads.add(getTriple(main, org.xowl.infra.store.Vocabulary.rdfType, org.xowl.infra.store.Vocabulary.rdfsDatatype));
-        SubjectNode comp = translateDatarange(expression.getDatarange());
-        quads.add(getTriple(main, Vocabulary.owlDatatypeComplementOf, comp));
-        return main;
-    }
-
-    /**
-     * Translate the specified datarange
-     *
-     * @param expression An datarange
-     * @return The RDF node representing the expression
-     */
-    protected SubjectNode translateDatarangeDataIntersectionOf(DataIntersectionOf expression) {
-        BlankNode main = nodeManager.getBlankNode();
-        quads.add(getTriple(main, org.xowl.infra.store.Vocabulary.rdfType, org.xowl.infra.store.Vocabulary.rdfsDatatype));
-        List<Node> elements = new ArrayList<>();
-        Iterator<Datarange> expressions = getAll(expression.getDatarangeSeq());
-        while (expressions.hasNext())
-            elements.add(translateDatarange(expressions.next()));
-        SubjectNode seq = translateUnorderedSequence(elements);
-        quads.add(getTriple(main, Vocabulary.owlIntersectionOf, seq));
-        return main;
-    }
-
-    /**
-     * Translate the specified datarange
-     *
-     * @param expression An datarange
-     * @return The RDF node representing the expression
-     */
-    protected SubjectNode translateDatarangeDataOneOf(DataOneOf expression) {
-        BlankNode main = nodeManager.getBlankNode();
-        quads.add(getTriple(main, org.xowl.infra.store.Vocabulary.rdfType, org.xowl.infra.store.Vocabulary.rdfsDatatype));
-        List<Node> elements = new ArrayList<>();
-        Iterator<LiteralExpression> expressions = getAll(expression.getLiteralSeq());
-        while (expressions.hasNext())
-            elements.add(translateLiteralExpression(expressions.next()));
-        SubjectNode seq = translateUnorderedSequence(elements);
-        quads.add(getTriple(main, Vocabulary.owlOneOf, seq));
-        return main;
-    }
-
-    /**
-     * Translate the specified datarange
-     *
-     * @param expression An datarange
-     * @return The RDF node representing the expression
-     */
-    protected SubjectNode translateDatarangeDatatypeRestriction(DatatypeRestriction expression) {
-        BlankNode main = nodeManager.getBlankNode();
-        quads.add(getTriple(main, org.xowl.infra.store.Vocabulary.rdfType, org.xowl.infra.store.Vocabulary.rdfsDatatype));
-        SubjectNode base = translateDatarange(expression.getDatarange());
-        quads.add(getTriple(main, Vocabulary.owlOnDatatype, base));
-        List<Node> elements = new ArrayList<>();
-        for (FacetRestriction elem : expression.getAllFacetRestrictions())
-            elements.add(translateDatarangeFacetRestriction(elem));
-        SubjectNode seq = translateUnorderedSequence(elements);
-        quads.add(getTriple(main, Vocabulary.owlWithRestrictions, seq));
-        return main;
-    }
-
-    /**
-     * Translate the specified facet restriction
-     *
-     * @param restriction An facet restriction
-     * @return The RDF node representing the expression
-     */
-    protected SubjectNode translateDatarangeFacetRestriction(FacetRestriction restriction) {
-        BlankNode main = nodeManager.getBlankNode();
-        Node lit = translateLiteralExpression(restriction.getConstrainingValue());
-        quads.add(getTriple(main, restriction.getConstrainingFacet().getHasValue(), lit));
-        return main;
-    }
-
-    /**
-     * Translate the specified datarange
-     *
-     * @param expression An datarange
-     * @return The RDF node representing the expression
-     */
-    protected SubjectNode translateDatarangeDataUnionOf(DataUnionOf expression) {
-        BlankNode main = nodeManager.getBlankNode();
-        quads.add(getTriple(main, org.xowl.infra.store.Vocabulary.rdfType, org.xowl.infra.store.Vocabulary.rdfsDatatype));
-        List<Node> elements = new ArrayList<>();
-        Iterator<Datarange> expressions = getAll(expression.getDatarangeSeq());
-        while (expressions.hasNext())
-            elements.add(translateDatarange(expressions.next()));
-        SubjectNode seq = translateUnorderedSequence(elements);
-        quads.add(getTriple(main, Vocabulary.owlUnionOf, seq));
-        return main;
-    }
-
-
-    /**
-     * Translate the specified individual expression
-     *
-     * @param expression An individual expression
-     * @return The RDF node representing the expression
-     */
-    protected SubjectNode translateIndividualExpression(IndividualExpression expression) {
-        if (expression instanceof QueryVariable)
-            return context.resolve((org.xowl.infra.lang.actions.QueryVariable) expression);
-        if (expression instanceof OpaqueExpression)
-            return translateOpaqueExpression((OpaqueExpression) expression);
-        if (expression instanceof IRI)
-            return translateNamedIndividualIRI((IRI) expression);
-        if (expression instanceof AnonymousIndividual)
-            return translateAnonymousIndividual((AnonymousIndividual) expression);
-        return null;
-    }
-
-    /**
-     * Translate the specified individual expression
-     *
-     * @param expression An individual expression
-     * @return The RDF node representing the expression
-     */
-    protected SubjectNode translateNamedIndividualIRI(IRI expression) {
-        return nodeManager.getIRINode(expression.getHasValue());
-    }
-
-    /**
-     * Translate the specified anonymous individual
-     *
-     * @param expression An anonymous individual
-     * @return The RDF node representing the expression
-     */
-    protected SubjectNode translateAnonymousIndividual(AnonymousIndividual expression) {
-        return nodeManager.getAnonNode(expression);
-    }
-
-    /**
-     * Translate the specified literal expression
-     *
-     * @param expression A literal expression
-     * @return The RDF node representing the expression
-     */
-    protected Node translateLiteralExpression(LiteralExpression expression) {
-        if (expression instanceof QueryVariable)
-            return context.resolve((QueryVariable) expression);
-        if (expression instanceof OpaqueExpression)
-            return translateOpaqueExpression((OpaqueExpression) expression);
-        if (expression instanceof Literal)
-            return translateLiteral((Literal) expression);
-        return null;
-    }
-
-    /**
-     * Translate the specified literal expression
-     *
-     * @param expression A literal expression
-     * @return The RDF node representing the expression
-     */
-    protected LiteralNode translateLiteral(Literal expression) {
-        return nodeManager.getLiteralNode(expression.getLexicalValue(), expression.getMemberOf().getHasValue(), expression.getLangTag());
-    }
-
-    /**
-     * Translate the specified function expression
-     *
-     * @param expression A function expression
-     * @return The RDF node representing the expression
-     */
-    protected SubjectNode translateFunctionExpression(FunctionExpression expression) {
-        if (expression instanceof QueryVariable)
-            return context.resolve((QueryVariable) expression);
-        if (expression instanceof OpaqueExpression)
-            return translateOpaqueExpression((OpaqueExpression) expression);
-        if (expression instanceof IRI)
-            return translateFunctionIRI((IRI) expression);
-
-        return null;
-    }
-
-    /**
-     * Translate the specified function expression
-     *
-     * @param expression A class expression
-     * @return The RDF node representing the expression
-     */
-    protected SubjectNode translateFunctionIRI(IRI expression) {
-        return nodeManager.getIRINode(expression.getHasValue());
-    }
-
-    /**
-     * Translate the specified annotation property
-     *
-     * @param expression An annotation property
-     * @return The RDF node representing the expression
-     */
-    protected IRINode translateAnnotationProperty(IRI expression) {
-        return nodeManager.getIRINode(expression.getHasValue());
-    }
-
-    /**
-     * Translate the specified annotation subject
-     *
-     * @param expression An annotation subject
-     * @return The RDF node representing the expression
-     */
-    protected SubjectNode translateAnnotationSubject(AnnotationSubject expression) {
-        if (expression instanceof IRI)
-            return nodeManager.getIRINode(((IRI) expression).getHasValue());
-        else
-            return nodeManager.getAnonNode((AnonymousIndividual) expression);
-    }
-
-    /**
-     * Translate the specified annotation value
-     *
-     * @param expression An annotation value
-     * @return The RDF node representing the expression
-     */
-    protected Node translateAnnotationValue(AnnotationValue expression) {
-        if (expression instanceof IRI)
-            return nodeManager.getIRINode(((IRI) expression).getHasValue());
-        else if (expression instanceof AnonymousIndividual)
-            return nodeManager.getAnonNode((AnonymousIndividual) expression);
-        else
-            return translateLiteral((Literal) expression);
-    }
-
-    /**
-     * Translate the specified annotation
-     *
-     * @param annotated  The annotated element
-     * @param annotation The annotation to translate
-     */
-    protected void translateAnnotation(SubjectNode annotated, Annotation annotation) {
-        IRINode prop = translateAnnotationProperty(annotation.getAnnotProperty());
-        Node value = translateAnnotationValue(annotation.getAnnotValue());
-        quads.add(new Quad(graph, annotated, prop, value));
-        if (!annotation.getAllAnnotations().isEmpty()) {
-            SubjectNode main = nodeManager.getBlankNode();
-            quads.add(getTriple(main, org.xowl.infra.store.Vocabulary.rdfType, Vocabulary.owlAnnotation));
-            quads.add(getTriple(main, Vocabulary.owlAnnotatedSource, annotated));
-            quads.add(getTriple(main, Vocabulary.owlAnnotatedProperty, prop));
-            quads.add(getTriple(main, Vocabulary.owlAnnotatedTarget, value));
-            for (Annotation child : annotation.getAllAnnotations())
-                translateAnnotation(main, child);
-        }
-    }
-
-    /**
-     * Translate the annotations of the specified axioms, which is translated into the specified main triple
-     *
-     * @param axiom The axiom which annotations shall be translated
-     * @param main  The main triple representing the axiom
-     */
-    protected void translateAxiomAnnotations(Axiom axiom, Quad main) {
-        if (!axiom.getAllAnnotations().isEmpty()) {
-            SubjectNode x = nodeManager.getBlankNode();
-            quads.add(getTriple(x, org.xowl.infra.store.Vocabulary.rdfType, Vocabulary.owlAxiom));
-            quads.add(getTriple(x, Vocabulary.owlAnnotatedSource, main.getSubject()));
-            quads.add(getTriple(x, Vocabulary.owlAnnotatedProperty, main.getProperty()));
-            quads.add(getTriple(x, Vocabulary.owlAnnotatedTarget, main.getObject()));
-            for (Annotation child : axiom.getAllAnnotations())
-                translateAnnotation(x, child);
-        }
-    }
-
-    /**
-     * Gets an iterator over all the expressions within the specified expression of a sequence
-     *
-     * @param expression The expression of a sequence
-     * @return An iterator over the contained expressions
-     */
-    private static Iterator<ClassExpression> getAll(ClassSequenceExpression expression) {
-        List<ClassElement> elements = new ArrayList<>(((ClassSequence) expression).getAllClassElements());
-        sortElements(elements);
-<<<<<<< HEAD
-        return new AdaptingIterator<>(elements.iterator(), new Adapter<ClassElement, ClassExpression>() {
-            @Override
-            public ClassExpression adapt(ClassElement element) {
-                return element.getClasse();
-            }
-        });
-=======
-        return new AdaptingIterator<>(elements.iterator(), DomainOfClasse::getClasse);
->>>>>>> d8e64343
-    }
-
-    /**
-     * Gets an iterator over all the expressions within the specified expression of a sequence
-     *
-     * @param expression The expression of a sequence
-     * @return An iterator over the contained expressions
-     */
-    private static Iterator<Datarange> getAll(DatarangeSequenceExpression expression) {
-        List<DatarangeElement> elements = new ArrayList<>(((DatarangeSequence) expression).getAllDatarangeElements());
-        sortElements(elements);
-<<<<<<< HEAD
-        return new AdaptingIterator<>(elements.iterator(), new Adapter<DatarangeElement, Datarange>() {
-            @Override
-            public Datarange adapt(DatarangeElement element) {
-                return element.getDatarange();
-            }
-        });
-=======
-        return new AdaptingIterator<>(elements.iterator(), DomainOfDatarange::getDatarange);
->>>>>>> d8e64343
-    }
-
-    /**
-     * Gets an iterator over all the expressions within the specified expression of a sequence
-     *
-     * @param expression The expression of a sequence
-     * @return An iterator over the contained expressions
-     */
-    private static Iterator<ObjectPropertyExpression> getAll(ObjectPropertySequenceExpression expression) {
-        List<ObjectPropertyElement> elements = new ArrayList<>(((ObjectPropertySequence) expression).getAllObjectPropertyElements());
-        sortElements(elements);
-<<<<<<< HEAD
-        return new AdaptingIterator<>(elements.iterator(), new Adapter<ObjectPropertyElement, ObjectPropertyExpression>() {
-            @Override
-            public ObjectPropertyExpression adapt(ObjectPropertyElement element) {
-                return element.getObjectProperty();
-            }
-        });
-=======
-        return new AdaptingIterator<>(elements.iterator(), DomainOfObjectProperty::getObjectProperty);
->>>>>>> d8e64343
-    }
-
-    /**
-     * Gets an iterator over all the expressions within the specified expression of a sequence
-     *
-     * @param expression The expression of a sequence
-     * @return An iterator over the contained expressions
-     */
-    private static Iterator<DataPropertyExpression> getAll(DataPropertySequenceExpression expression) {
-        List<DataPropertyElement> elements = new ArrayList<>(((DataPropertySequence) expression).getAllDataPropertyElements());
-        sortElements(elements);
-<<<<<<< HEAD
-        return new AdaptingIterator<>(elements.iterator(), new Adapter<DataPropertyElement, DataPropertyExpression>() {
-            @Override
-            public DataPropertyExpression adapt(DataPropertyElement element) {
-                return element.getDataProperty();
-            }
-        });
-=======
-        return new AdaptingIterator<>(elements.iterator(), DomainOfDataProperty::getDataProperty);
->>>>>>> d8e64343
-    }
-
-    /**
-     * Gets an iterator over all the expressions within the specified expression of a sequence
-     *
-     * @param expression The expression of a sequence
-     * @return An iterator over the contained expressions
-     */
-    private static Iterator<IndividualExpression> getAll(IndividualSequenceExpression expression) {
-        List<IndividualElement> elements = new ArrayList<>(((IndividualSequence) expression).getAllIndividualElements());
-        sortElements(elements);
-<<<<<<< HEAD
-        return new AdaptingIterator<>(elements.iterator(), new Adapter<IndividualElement, IndividualExpression>() {
-            @Override
-            public IndividualExpression adapt(IndividualElement element) {
-                return element.getIndividual();
-            }
-        });
-=======
-        return new AdaptingIterator<>(elements.iterator(), DomainOfIndividual::getIndividual);
->>>>>>> d8e64343
-    }
-
-    /**
-     * Gets an iterator over all the expressions within the specified expression of a sequence
-     *
-     * @param expression The expression of a sequence
-     * @return An iterator over the contained expressions
-     */
-    private static Iterator<LiteralExpression> getAll(LiteralSequenceExpression expression) {
-        List<LiteralElement> elements = new ArrayList<>(((LiteralSequence) expression).getAllLiteralElements());
-        sortElements(elements);
-<<<<<<< HEAD
-        return new AdaptingIterator<>(elements.iterator(), new Adapter<LiteralElement, LiteralExpression>() {
-            @Override
-            public LiteralExpression adapt(LiteralElement element) {
-                return element.getLiteral();
-            }
-        });
-=======
-        return new AdaptingIterator<>(elements.iterator(), DomainOfLiteral::getLiteral);
->>>>>>> d8e64343
-    }
-
-    /**
-     * Sorts the specified list of sequence element by their indices
-     *
-     * @param elements A list of sequence elements
-     */
-    private static void sortElements(List<? extends SequenceElement> elements) {
-        elements.sort(Comparator.comparingInt(SequenceElement::getIndex));
-    }
-}
+/*******************************************************************************
+ * Copyright (c) 2016 Association Cénotélie (cenotelie.fr)
+ * This program is free software: you can redistribute it and/or modify
+ * it under the terms of the GNU Lesser General Public License as
+ * published by the Free Software Foundation, either version 3
+ * of the License, or (at your option) any later version.
+ *
+ * This program is distributed in the hope that it will be useful,
+ * but WITHOUT ANY WARRANTY; without even the implied warranty of
+ * MERCHANTABILITY or FITNESS FOR A PARTICULAR PURPOSE.  See the
+ * GNU Lesser General Public License for more details.
+ *
+ * You should have received a copy of the GNU Lesser General
+ * Public License along with this program.
+ * If not, see <http://www.gnu.org/licenses/>.
+ ******************************************************************************/
+
+package org.xowl.infra.store.owl;
+
+import fr.cenotelie.commons.utils.collections.AdaptingIterator;
+import org.xowl.infra.lang.actions.FunctionDefinitionAxiom;
+import org.xowl.infra.lang.actions.FunctionExpression;
+import org.xowl.infra.lang.actions.OpaqueExpression;
+import org.xowl.infra.lang.actions.QueryVariable;
+import org.xowl.infra.lang.owl2.*;
+import org.xowl.infra.store.Vocabulary;
+import org.xowl.infra.store.execution.EvaluableExpression;
+import org.xowl.infra.store.loaders.OWLLoaderResult;
+import org.xowl.infra.store.rdf.*;
+
+import java.util.*;
+
+/**
+ * Represents a OWL to RDF translator
+ *
+ * @author Laurent Wouters
+ */
+public class Translator {
+    /**
+     * The node manager for the creation of new RDF nodes
+     */
+    protected final DatasetNodes nodeManager;
+    /**
+     * The graph that contains the translated input
+     */
+    protected GraphNode graph;
+    /**
+     * The resulting triples
+     */
+    protected Collection<Quad> quads;
+    /**
+     * The translation context
+     */
+    protected TranslationContext context;
+
+    /**
+     * Initializes this translator
+     *
+     * @param context     The existing translation context, or null if a new one shall be used
+     * @param nodeManager The node manager for the creation of new RDF nodes
+     */
+    public Translator(TranslationContext context, DatasetNodes nodeManager) {
+        this.nodeManager = nodeManager;
+        this.context = context;
+        if (this.context == null)
+            this.context = new TranslationContext();
+    }
+
+    /**
+     * Translates the specified input coming from a loader
+     *
+     * @param input The loader result to translate
+     * @return The translation result
+     */
+    public Collection<Quad> translate(OWLLoaderResult input) {
+        graph = nodeManager.getIRINode(input.getIRI());
+        quads = new ArrayList<>();
+        for (Axiom axiom : input.getAxioms())
+            translateAxiom(axiom);
+        for (Annotation annotation : input.getAnnotations())
+            translateAnnotation((SubjectNode) graph, annotation);
+        return quads;
+    }
+
+    /**
+     * Translates the specified axioms
+     *
+     * @param input The OWL axioms to translate
+     * @param graph The target graph
+     * @return The translation result
+     */
+    public Collection<Quad> translate(Collection<Axiom> input, GraphNode graph) {
+        this.graph = graph;
+        quads = new ArrayList<>();
+        for (Axiom axiom : input)
+            translateAxiom(axiom);
+        return quads;
+    }
+
+    /**
+     * Gets the triple for the specified elements
+     *
+     * @param subject  A subject node
+     * @param property The property
+     * @param object   The object node
+     * @return The equivalent triple
+     */
+    protected Quad getTriple(SubjectNode subject, String property, Node object) {
+        return new Quad(graph, subject, nodeManager.getIRINode(property), object);
+    }
+
+    /**
+     * Gets the triple for the specified elements
+     *
+     * @param subject  A subject node
+     * @param property The property
+     * @param object   The object value
+     * @return The equivalent triple
+     */
+    protected Quad getTriple(SubjectNode subject, String property, String object) {
+        return new Quad(graph, subject, nodeManager.getIRINode(property), nodeManager.getIRINode(object));
+    }
+
+    /**
+     * Translate the specified list of RDF nodes into an ordered RDF list
+     *
+     * @param elements The list of elements to translate
+     * @return The first node of the RDF list
+     */
+    protected SubjectNode translateOrderedSequence(List<Node> elements) {
+        if (elements.isEmpty())
+            return nodeManager.getIRINode(org.xowl.infra.store.Vocabulary.rdfNil);
+        SubjectNode[] proxies = new SubjectNode[elements.size()];
+        for (int i = 0; i != proxies.length; i++) {
+            BlankNode proxy = nodeManager.getBlankNode();
+            proxies[i] = proxy;
+            quads.add(getTriple(proxy, org.xowl.infra.store.Vocabulary.rdfFirst, elements.get(i)));
+        }
+        for (int i = 0; i != proxies.length - 1; i++)
+            quads.add(getTriple(proxies[i], org.xowl.infra.store.Vocabulary.rdfRest, proxies[i + 1]));
+        quads.add(getTriple(proxies[proxies.length - 1], org.xowl.infra.store.Vocabulary.rdfRest, org.xowl.infra.store.Vocabulary.rdfNil));
+        return proxies[0];
+    }
+
+    /**
+     * Translate the specified list of RDF nodes into an unordered RDF list
+     *
+     * @param elements The list of elements to translate
+     * @return The first node of the RDF list
+     */
+    protected SubjectNode translateUnorderedSequence(List<Node> elements) {
+        return translateOrderedSequence(elements);
+    }
+
+    /**
+     * Translates the specified axiom
+     *
+     * @param axiom The OWL axiom to translate
+     */
+    protected void translateAxiom(Axiom axiom) {
+        if (axiom instanceof Declaration)
+            translateAxiomDeclaration((Declaration) axiom);
+        else if (axiom instanceof DatatypeDefinition)
+            translateAxiomDatatypeDefinition((DatatypeDefinition) axiom);
+        else if (axiom instanceof SubClassOf)
+            translateAxiomSubClassOf((SubClassOf) axiom);
+        else if (axiom instanceof EquivalentClasses)
+            translateAxiomEquivalentClasses((EquivalentClasses) axiom);
+        else if (axiom instanceof DisjointClasses)
+            translateAxiomDisjointClasses((DisjointClasses) axiom);
+        else if (axiom instanceof DisjointUnion)
+            translateAxiomDisjointUnion((DisjointUnion) axiom);
+        else if (axiom instanceof SubObjectPropertyOf)
+            translateAxiomSubObjectPropertyOf((SubObjectPropertyOf) axiom);
+        else if (axiom instanceof EquivalentObjectProperties)
+            translateAxiomEquivalentObjectProperties((EquivalentObjectProperties) axiom);
+        else if (axiom instanceof DisjointObjectProperties)
+            translateAxiomDisjointObjectProperties((DisjointObjectProperties) axiom);
+        else if (axiom instanceof InverseObjectProperties)
+            translateAxiomInverseObjectProperties((InverseObjectProperties) axiom);
+        else if (axiom instanceof ObjectPropertyDomain)
+            translateAxiomObjectPropertyDomain((ObjectPropertyDomain) axiom);
+        else if (axiom instanceof ObjectPropertyRange)
+            translateAxiomObjectPropertyRange((ObjectPropertyRange) axiom);
+        else if (axiom instanceof FunctionalObjectProperty)
+            translateAxiomFunctionalObjectProperty((FunctionalObjectProperty) axiom);
+        else if (axiom instanceof InverseFunctionalObjectProperty)
+            translateAxiomInverseFunctionalObjectProperty((InverseFunctionalObjectProperty) axiom);
+        else if (axiom instanceof ReflexiveObjectProperty)
+            translateAxiomReflexiveObjectProperty((ReflexiveObjectProperty) axiom);
+        else if (axiom instanceof IrreflexiveObjectProperty)
+            translateAxiomIrreflexiveObjectProperty((IrreflexiveObjectProperty) axiom);
+        else if (axiom instanceof SymmetricObjectProperty)
+            translateAxiomSymmetricObjectProperty((SymmetricObjectProperty) axiom);
+        else if (axiom instanceof AsymmetricObjectProperty)
+            translateAxiomAsymmetricObjectProperty((AsymmetricObjectProperty) axiom);
+        else if (axiom instanceof TransitiveObjectProperty)
+            translateAxiomTransitiveObjectProperty((TransitiveObjectProperty) axiom);
+        else if (axiom instanceof SubDataPropertyOf)
+            translateAxiomSubDataPropertyOf((SubDataPropertyOf) axiom);
+        else if (axiom instanceof EquivalentDataProperties)
+            translateAxiomEquivalentDataProperties((EquivalentDataProperties) axiom);
+        else if (axiom instanceof DisjointDataProperties)
+            translateAxiomDisjointDataProperties((DisjointDataProperties) axiom);
+        else if (axiom instanceof DataPropertyDomain)
+            translateAxiomDataPropertyDomain((DataPropertyDomain) axiom);
+        else if (axiom instanceof DataPropertyRange)
+            translateAxiomDataPropertyRange((DataPropertyRange) axiom);
+        else if (axiom instanceof FunctionalDataProperty)
+            translateAxiomFunctionalDataProperty((FunctionalDataProperty) axiom);
+        else if (axiom instanceof SameIndividual)
+            translateAxiomSameIndividual((SameIndividual) axiom);
+        else if (axiom instanceof DifferentIndividuals)
+            translateAxiomDifferentIndividuals((DifferentIndividuals) axiom);
+        else if (axiom instanceof ClassAssertion)
+            translateAxiomClassAssertion((ClassAssertion) axiom);
+        else if (axiom instanceof ObjectPropertyAssertion)
+            translateAxiomObjectPropertyAssertion((ObjectPropertyAssertion) axiom);
+        else if (axiom instanceof NegativeObjectPropertyAssertion)
+            translateAxiomNegativeObjectPropertyAssertion((NegativeObjectPropertyAssertion) axiom);
+        else if (axiom instanceof DataPropertyAssertion)
+            translateAxiomDataPropertyAssertion((DataPropertyAssertion) axiom);
+        else if (axiom instanceof NegativeDataPropertyAssertion)
+            translateAxiomNegativeDataPropertyAssertion((NegativeDataPropertyAssertion) axiom);
+        else if (axiom instanceof HasKey)
+            translateAxiomHasKey((HasKey) axiom);
+        else if (axiom instanceof SubAnnotationPropertyOf)
+            translateAxiomSubAnnotationPropertyOf((SubAnnotationPropertyOf) axiom);
+        else if (axiom instanceof AnnotationPropertyDomain)
+            translateAxiomAnnotationPropertyDomain((AnnotationPropertyDomain) axiom);
+        else if (axiom instanceof AnnotationPropertyRange)
+            translateAxiomAnnotationPropertyRange((AnnotationPropertyRange) axiom);
+        else if (axiom instanceof AnnotationAssertion)
+            translateAxiomAnnotationAssertion((AnnotationAssertion) axiom);
+        else if (axiom instanceof FunctionDefinitionAxiom)
+            translateAxiomFunctionDefinition((FunctionDefinitionAxiom) axiom);
+    }
+
+    /**
+     * Translates the specified axiom
+     *
+     * @param axiom The OWL axiom to translate
+     */
+    protected void translateAxiomDeclaration(Declaration axiom) {
+        SubjectNode entityNode = nodeManager.getIRINode(axiom.getEntity().getHasValue());
+        Quad quad = null;
+        if (Vocabulary.OWL2.entityClass.equals(axiom.getType()))
+            quad = getTriple(entityNode, org.xowl.infra.store.Vocabulary.rdfType, Vocabulary.owlClass);
+        else if (Vocabulary.OWL2.entityDatatype.equals(axiom.getType()))
+            quad = getTriple(entityNode, org.xowl.infra.store.Vocabulary.rdfType, org.xowl.infra.store.Vocabulary.rdfsDatatype);
+        else if (Vocabulary.OWL2.entityNamedIndividual.equals(axiom.getType()))
+            quad = getTriple(entityNode, org.xowl.infra.store.Vocabulary.rdfType, Vocabulary.owlNamedIndividual);
+        else if (Vocabulary.OWL2.entityObjectProperty.equals(axiom.getType()))
+            quad = getTriple(entityNode, org.xowl.infra.store.Vocabulary.rdfType, Vocabulary.owlObjectProperty);
+        else if (Vocabulary.OWL2.entityDataProperty.equals(axiom.getType()))
+            quad = getTriple(entityNode, org.xowl.infra.store.Vocabulary.rdfType, Vocabulary.owlDataProperty);
+        else if (Vocabulary.OWL2.entityAnnotationProperty.equals(axiom.getType()))
+            quad = getTriple(entityNode, org.xowl.infra.store.Vocabulary.rdfType, Vocabulary.owlAnnotationProperty);
+        if (quad != null) {
+            quads.add(quad);
+            translateAxiomAnnotations(axiom, quad);
+        }
+    }
+
+    /**
+     * Translates the specified axiom
+     *
+     * @param axiom The OWL axiom to translate
+     */
+    protected void translateAxiomDatatypeDefinition(DatatypeDefinition axiom) {
+        SubjectNode dt = translateDatarange(axiom.getDatatype());
+        SubjectNode dr = translateDatarange(axiom.getDatarange());
+        Quad quad = getTriple(dt, Vocabulary.owlEquivalentClass, dr);
+        quads.add(quad);
+        translateAxiomAnnotations(axiom, quad);
+    }
+
+    /**
+     * Translates the specified axiom
+     *
+     * @param axiom The OWL axiom to translate
+     */
+    protected void translateAxiomSubClassOf(SubClassOf axiom) {
+        SubjectNode sub = translateClassExpression(axiom.getClasse());
+        SubjectNode sup = translateClassExpression(axiom.getSuperClass());
+        Quad quad = getTriple(sub, org.xowl.infra.store.Vocabulary.rdfsSubClassOf, sup);
+        quads.add(quad);
+        translateAxiomAnnotations(axiom, quad);
+    }
+
+    /**
+     * Translates the specified axiom
+     *
+     * @param axiom The OWL axiom to translate
+     */
+    protected void translateAxiomEquivalentClasses(EquivalentClasses axiom) {
+        List<SubjectNode> elements = new ArrayList<>();
+        Iterator<ClassExpression> expressions = getAll(axiom.getClassSeq());
+        while (expressions.hasNext())
+            elements.add(translateClassExpression(expressions.next()));
+        for (int i = 0; i != elements.size() - 1; i++) {
+            Quad quad = getTriple(elements.get(i), Vocabulary.owlEquivalentClass, elements.get(i + 1));
+            quads.add(quad);
+            translateAxiomAnnotations(axiom, quad);
+        }
+    }
+
+    /**
+     * Translates the specified axiom
+     *
+     * @param axiom The OWL axiom to translate
+     */
+    protected void translateAxiomDisjointClasses(DisjointClasses axiom) {
+        List<Node> elements = new ArrayList<>();
+        Iterator<ClassExpression> expressions = getAll(axiom.getClassSeq());
+        while (expressions.hasNext())
+            elements.add(translateClassExpression(expressions.next()));
+        if (elements.size() == 2) {
+            Quad quad = getTriple((SubjectNode) elements.get(0), Vocabulary.owlDisjointWith, elements.get(1));
+            quads.add(quad);
+            translateAxiomAnnotations(axiom, quad);
+        } else {
+            SubjectNode main = nodeManager.getBlankNode();
+            quads.add(getTriple(main, org.xowl.infra.store.Vocabulary.rdfType, Vocabulary.owlAllDisjointClasses));
+            quads.add(getTriple(main, Vocabulary.owlMembers, translateUnorderedSequence(elements)));
+            for (Annotation annotation : axiom.getAllAnnotations())
+                translateAnnotation(main, annotation);
+        }
+    }
+
+    /**
+     * Translates the specified axiom
+     *
+     * @param axiom The OWL axiom to translate
+     */
+    protected void translateAxiomDisjointUnion(DisjointUnion axiom) {
+        SubjectNode classe = translateClassExpression(axiom.getClasse());
+        List<Node> elements = new ArrayList<>();
+        Iterator<ClassExpression> expressions = getAll(axiom.getClassSeq());
+        while (expressions.hasNext())
+            elements.add(translateClassExpression(expressions.next()));
+        Quad quad = getTriple(classe, Vocabulary.owlDisjointUnionOf, translateUnorderedSequence(elements));
+        quads.add(quad);
+        translateAxiomAnnotations(axiom, quad);
+    }
+
+    /**
+     * Translates the specified axiom
+     *
+     * @param axiom The OWL axiom to translate
+     */
+    protected void translateAxiomSubObjectPropertyOf(SubObjectPropertyOf axiom) {
+        if (axiom.getObjectPropertyChain() != null) {
+            List<Node> elements = new ArrayList<>();
+            Iterator<ObjectPropertyExpression> expressions = getAll(axiom.getObjectPropertyChain());
+            while (expressions.hasNext())
+                elements.add(translateObjectPropertyExpression(expressions.next()));
+            SubjectNode sup = translateObjectPropertyExpression(axiom.getSuperObjectProperty());
+            Quad quad = getTriple(sup, Vocabulary.owlPropertyChainAxiom, translateOrderedSequence(elements));
+            quads.add(quad);
+            translateAxiomAnnotations(axiom, quad);
+        } else {
+            SubjectNode sub = translateObjectPropertyExpression(axiom.getObjectProperty());
+            SubjectNode sup = translateObjectPropertyExpression(axiom.getSuperObjectProperty());
+            Quad quad = getTriple(sub, org.xowl.infra.store.Vocabulary.rdfsSubPropertyOf, sup);
+            quads.add(quad);
+            translateAxiomAnnotations(axiom, quad);
+        }
+    }
+
+    /**
+     * Translates the specified axiom
+     *
+     * @param axiom The OWL axiom to translate
+     */
+    protected void translateAxiomEquivalentObjectProperties(EquivalentObjectProperties axiom) {
+        List<SubjectNode> elements = new ArrayList<>();
+        Iterator<ObjectPropertyExpression> expressions = getAll(axiom.getObjectPropertySeq());
+        while (expressions.hasNext())
+            elements.add(translateObjectPropertyExpression(expressions.next()));
+        for (int i = 0; i != elements.size() - 1; i++) {
+            Quad quad = getTriple(elements.get(i), Vocabulary.owlEquivalentProperty, elements.get(i + 1));
+            quads.add(quad);
+            translateAxiomAnnotations(axiom, quad);
+        }
+    }
+
+    /**
+     * Translates the specified axiom
+     *
+     * @param axiom The OWL axiom to translate
+     */
+    protected void translateAxiomDisjointObjectProperties(DisjointObjectProperties axiom) {
+        List<Node> elements = new ArrayList<>();
+        Iterator<ObjectPropertyExpression> expressions = getAll(axiom.getObjectPropertySeq());
+        while (expressions.hasNext())
+            elements.add(translateObjectPropertyExpression(expressions.next()));
+        if (elements.size() == 2) {
+            Quad quad = getTriple((SubjectNode) elements.get(0), Vocabulary.owlPropertyDisjointWith, elements.get(1));
+            quads.add(quad);
+            translateAxiomAnnotations(axiom, quad);
+        } else {
+            SubjectNode main = nodeManager.getBlankNode();
+            quads.add(getTriple(main, org.xowl.infra.store.Vocabulary.rdfType, Vocabulary.owlAllDisjointProperties));
+            quads.add(getTriple(main, Vocabulary.owlMembers, translateUnorderedSequence(elements)));
+            for (Annotation annotation : axiom.getAllAnnotations())
+                translateAnnotation(main, annotation);
+        }
+    }
+
+    /**
+     * Translates the specified axiom
+     *
+     * @param axiom The OWL axiom to translate
+     */
+    protected void translateAxiomInverseObjectProperties(InverseObjectProperties axiom) {
+        SubjectNode prop = translateObjectPropertyExpression(axiom.getObjectProperty());
+        SubjectNode inv = translateObjectPropertyExpression(axiom.getInverse());
+        Quad quad = getTriple(prop, Vocabulary.owlInverseOf, inv);
+        quads.add(quad);
+        translateAxiomAnnotations(axiom, quad);
+    }
+
+    /**
+     * Translates the specified axiom
+     *
+     * @param axiom The OWL axiom to translate
+     */
+    protected void translateAxiomObjectPropertyDomain(ObjectPropertyDomain axiom) {
+        SubjectNode prop = translateObjectPropertyExpression(axiom.getObjectProperty());
+        SubjectNode classe = translateClassExpression(axiom.getClasse());
+        Quad quad = getTriple(prop, org.xowl.infra.store.Vocabulary.rdfsDomain, classe);
+        quads.add(quad);
+        translateAxiomAnnotations(axiom, quad);
+    }
+
+    /**
+     * Translates the specified axiom
+     *
+     * @param axiom The OWL axiom to translate
+     */
+    protected void translateAxiomObjectPropertyRange(ObjectPropertyRange axiom) {
+        SubjectNode prop = translateObjectPropertyExpression(axiom.getObjectProperty());
+        SubjectNode classe = translateClassExpression(axiom.getClasse());
+        Quad quad = getTriple(prop, org.xowl.infra.store.Vocabulary.rdfsRange, classe);
+        quads.add(quad);
+        translateAxiomAnnotations(axiom, quad);
+    }
+
+    /**
+     * Translates the specified axiom
+     *
+     * @param axiom The OWL axiom to translate
+     */
+    protected void translateAxiomFunctionalObjectProperty(FunctionalObjectProperty axiom) {
+        SubjectNode prop = translateObjectPropertyExpression(axiom.getObjectProperty());
+        Quad quad = getTriple(prop, org.xowl.infra.store.Vocabulary.rdfType, Vocabulary.owlFunctionalProperty);
+        quads.add(quad);
+        translateAxiomAnnotations(axiom, quad);
+    }
+
+    /**
+     * Translates the specified axiom
+     *
+     * @param axiom The OWL axiom to translate
+     */
+    protected void translateAxiomInverseFunctionalObjectProperty(InverseFunctionalObjectProperty axiom) {
+        SubjectNode prop = translateObjectPropertyExpression(axiom.getObjectProperty());
+        Quad quad = getTriple(prop, org.xowl.infra.store.Vocabulary.rdfType, Vocabulary.owlInverseFunctionalProperty);
+        quads.add(quad);
+        translateAxiomAnnotations(axiom, quad);
+    }
+
+    /**
+     * Translates the specified axiom
+     *
+     * @param axiom The OWL axiom to translate
+     */
+    protected void translateAxiomReflexiveObjectProperty(ReflexiveObjectProperty axiom) {
+        SubjectNode prop = translateObjectPropertyExpression(axiom.getObjectProperty());
+        Quad quad = getTriple(prop, org.xowl.infra.store.Vocabulary.rdfType, Vocabulary.owlReflexiveProperty);
+        quads.add(quad);
+        translateAxiomAnnotations(axiom, quad);
+    }
+
+    /**
+     * Translates the specified axiom
+     *
+     * @param axiom The OWL axiom to translate
+     */
+    protected void translateAxiomIrreflexiveObjectProperty(IrreflexiveObjectProperty axiom) {
+        SubjectNode prop = translateObjectPropertyExpression(axiom.getObjectProperty());
+        Quad quad = getTriple(prop, org.xowl.infra.store.Vocabulary.rdfType, Vocabulary.owlIrreflexiveProperty);
+        quads.add(quad);
+        translateAxiomAnnotations(axiom, quad);
+    }
+
+    /**
+     * Translates the specified axiom
+     *
+     * @param axiom The OWL axiom to translate
+     */
+    protected void translateAxiomSymmetricObjectProperty(SymmetricObjectProperty axiom) {
+        SubjectNode prop = translateObjectPropertyExpression(axiom.getObjectProperty());
+        Quad quad = getTriple(prop, org.xowl.infra.store.Vocabulary.rdfType, Vocabulary.owlSymmetricProperty);
+        quads.add(quad);
+        translateAxiomAnnotations(axiom, quad);
+    }
+
+    /**
+     * Translates the specified axiom
+     *
+     * @param axiom The OWL axiom to translate
+     */
+    protected void translateAxiomAsymmetricObjectProperty(AsymmetricObjectProperty axiom) {
+        SubjectNode prop = translateObjectPropertyExpression(axiom.getObjectProperty());
+        Quad quad = getTriple(prop, org.xowl.infra.store.Vocabulary.rdfType, Vocabulary.owlAsymmetricProperty);
+        quads.add(quad);
+        translateAxiomAnnotations(axiom, quad);
+    }
+
+    /**
+     * Translates the specified axiom
+     *
+     * @param axiom The OWL axiom to translate
+     */
+    protected void translateAxiomTransitiveObjectProperty(TransitiveObjectProperty axiom) {
+        SubjectNode prop = translateObjectPropertyExpression(axiom.getObjectProperty());
+        Quad quad = getTriple(prop, org.xowl.infra.store.Vocabulary.rdfType, Vocabulary.owlTransitiveProperty);
+        quads.add(quad);
+        translateAxiomAnnotations(axiom, quad);
+    }
+
+    /**
+     * Translates the specified axiom
+     *
+     * @param axiom The OWL axiom to translate
+     */
+    protected void translateAxiomSubDataPropertyOf(SubDataPropertyOf axiom) {
+        SubjectNode sub = translateDataPropertyExpression(axiom.getDataProperty());
+        SubjectNode sup = translateDataPropertyExpression(axiom.getSuperDataProperty());
+        Quad quad = getTriple(sub, org.xowl.infra.store.Vocabulary.rdfsSubPropertyOf, sup);
+        quads.add(quad);
+        translateAxiomAnnotations(axiom, quad);
+    }
+
+    /**
+     * Translates the specified axiom
+     *
+     * @param axiom The OWL axiom to translate
+     */
+    protected void translateAxiomEquivalentDataProperties(EquivalentDataProperties axiom) {
+        List<SubjectNode> elements = new ArrayList<>();
+        Iterator<DataPropertyExpression> expressions = getAll(axiom.getDataPropertySeq());
+        while (expressions.hasNext())
+            elements.add(translateDataPropertyExpression(expressions.next()));
+        for (int i = 0; i != elements.size() - 1; i++) {
+            Quad quad = getTriple(elements.get(i), Vocabulary.owlEquivalentProperty, elements.get(i + 1));
+            quads.add(quad);
+            translateAxiomAnnotations(axiom, quad);
+        }
+    }
+
+    /**
+     * Translates the specified axiom
+     *
+     * @param axiom The OWL axiom to translate
+     */
+    protected void translateAxiomDisjointDataProperties(DisjointDataProperties axiom) {
+        List<Node> elements = new ArrayList<>();
+        Iterator<DataPropertyExpression> expressions = getAll(axiom.getDataPropertySeq());
+        while (expressions.hasNext())
+            elements.add(translateDataPropertyExpression(expressions.next()));
+        if (elements.size() == 2) {
+            Quad quad = getTriple((SubjectNode) elements.get(0), Vocabulary.owlPropertyDisjointWith, elements.get(1));
+            quads.add(quad);
+            translateAxiomAnnotations(axiom, quad);
+        } else {
+            SubjectNode main = nodeManager.getBlankNode();
+            quads.add(getTriple(main, org.xowl.infra.store.Vocabulary.rdfType, Vocabulary.owlAllDisjointProperties));
+            quads.add(getTriple(main, Vocabulary.owlMembers, translateUnorderedSequence(elements)));
+            for (Annotation annotation : axiom.getAllAnnotations())
+                translateAnnotation(main, annotation);
+        }
+    }
+
+    /**
+     * Translates the specified axiom
+     *
+     * @param axiom The OWL axiom to translate
+     */
+    protected void translateAxiomDataPropertyDomain(DataPropertyDomain axiom) {
+        SubjectNode prop = translateDataPropertyExpression(axiom.getDataProperty());
+        SubjectNode classe = translateClassExpression(axiom.getClasse());
+        Quad quad = getTriple(prop, org.xowl.infra.store.Vocabulary.rdfsDomain, classe);
+        quads.add(quad);
+        translateAxiomAnnotations(axiom, quad);
+    }
+
+    /**
+     * Translates the specified axiom
+     *
+     * @param axiom The OWL axiom to translate
+     */
+    protected void translateAxiomDataPropertyRange(DataPropertyRange axiom) {
+        SubjectNode prop = translateDataPropertyExpression(axiom.getDataProperty());
+        SubjectNode datatype = translateDatarange(axiom.getDatarange());
+        Quad quad = getTriple(prop, org.xowl.infra.store.Vocabulary.rdfsRange, datatype);
+        quads.add(quad);
+        translateAxiomAnnotations(axiom, quad);
+    }
+
+    /**
+     * Translates the specified axiom
+     *
+     * @param axiom The OWL axiom to translate
+     */
+    protected void translateAxiomFunctionalDataProperty(FunctionalDataProperty axiom) {
+        SubjectNode prop = translateDataPropertyExpression(axiom.getDataProperty());
+        Quad quad = getTriple(prop, org.xowl.infra.store.Vocabulary.rdfType, Vocabulary.owlFunctionalProperty);
+        quads.add(quad);
+        translateAxiomAnnotations(axiom, quad);
+    }
+
+    /**
+     * Translates the specified axiom
+     *
+     * @param axiom The OWL axiom to translate
+     */
+    protected void translateAxiomSameIndividual(SameIndividual axiom) {
+        List<SubjectNode> elements = new ArrayList<>();
+        Iterator<IndividualExpression> expressions = getAll(axiom.getIndividualSeq());
+        while (expressions.hasNext())
+            elements.add(translateIndividualExpression(expressions.next()));
+        for (int i = 0; i != elements.size() - 1; i++) {
+            Quad quad = getTriple(elements.get(i), Vocabulary.owlSameAs, elements.get(i + 1));
+            quads.add(quad);
+            translateAxiomAnnotations(axiom, quad);
+        }
+    }
+
+    /**
+     * Translates the specified axiom
+     *
+     * @param axiom The OWL axiom to translate
+     */
+    protected void translateAxiomDifferentIndividuals(DifferentIndividuals axiom) {
+        List<Node> elements = new ArrayList<>();
+        Iterator<IndividualExpression> expressions = getAll(axiom.getIndividualSeq());
+        while (expressions.hasNext())
+            elements.add(translateIndividualExpression(expressions.next()));
+        if (elements.size() == 2) {
+            Quad quad = getTriple((SubjectNode) elements.get(0), Vocabulary.owlDifferentFrom, elements.get(1));
+            quads.add(quad);
+            translateAxiomAnnotations(axiom, quad);
+        } else {
+            SubjectNode main = nodeManager.getBlankNode();
+            quads.add(getTriple(main, org.xowl.infra.store.Vocabulary.rdfType, Vocabulary.owlAllDifferent));
+            quads.add(getTriple(main, Vocabulary.owlMembers, translateUnorderedSequence(elements)));
+            for (Annotation annotation : axiom.getAllAnnotations())
+                translateAnnotation(main, annotation);
+        }
+    }
+
+    /**
+     * Translates the specified axiom
+     *
+     * @param axiom The OWL axiom to translate
+     */
+    protected void translateAxiomClassAssertion(ClassAssertion axiom) {
+        SubjectNode ind = translateIndividualExpression(axiom.getIndividual());
+        SubjectNode classe = translateClassExpression(axiom.getClasse());
+        Quad quad = getTriple(ind, org.xowl.infra.store.Vocabulary.rdfType, classe);
+        quads.add(quad);
+        translateAxiomAnnotations(axiom, quad);
+    }
+
+    /**
+     * Translates the specified axiom
+     *
+     * @param axiom The OWL axiom to translate
+     */
+    protected void translateAxiomObjectPropertyAssertion(ObjectPropertyAssertion axiom) {
+        Property prop;
+        if (axiom.getObjectProperty() instanceof ObjectInverseOf) {
+            ObjectInverseOf expInv = (ObjectInverseOf) axiom.getObjectProperty();
+            prop = (Property) translateObjectPropertyExpression(expInv.getInverse());
+        } else
+            prop = (Property) translateObjectPropertyExpression(axiom.getObjectProperty());
+        SubjectNode ind = translateIndividualExpression(axiom.getIndividual());
+        SubjectNode value = translateIndividualExpression(axiom.getValueIndividual());
+        Quad quad = new Quad(graph, ind, prop, value);
+        quads.add(quad);
+        translateAxiomAnnotations(axiom, quad);
+    }
+
+    /**
+     * Translates the specified axiom
+     *
+     * @param axiom The OWL axiom to translate
+     */
+    protected void translateAxiomNegativeObjectPropertyAssertion(NegativeObjectPropertyAssertion axiom) {
+        SubjectNode main = nodeManager.getBlankNode();
+        SubjectNode prop = translateObjectPropertyExpression(axiom.getObjectProperty());
+        SubjectNode ind = translateIndividualExpression(axiom.getIndividual());
+        SubjectNode value = translateIndividualExpression(axiom.getValueIndividual());
+        quads.add(getTriple(main, org.xowl.infra.store.Vocabulary.rdfType, Vocabulary.owlNegativePropertyAssertion));
+        quads.add(getTriple(main, Vocabulary.owlSourceIndividual, ind));
+        quads.add(getTriple(main, Vocabulary.owlAssertionProperty, prop));
+        quads.add(getTriple(main, Vocabulary.owlTargetIndividual, value));
+        for (Annotation annotation : axiom.getAllAnnotations())
+            translateAnnotation(main, annotation);
+    }
+
+    /**
+     * Translates the specified axiom
+     *
+     * @param axiom The OWL axiom to translate
+     */
+    protected void translateAxiomDataPropertyAssertion(DataPropertyAssertion axiom) {
+        Property prop = (Property) translateDataPropertyExpression(axiom.getDataProperty());
+        SubjectNode ind = translateIndividualExpression(axiom.getIndividual());
+        Node value = translateLiteralExpression(axiom.getValueLiteral());
+        Quad quad = new Quad(graph, ind, prop, value);
+        quads.add(quad);
+        translateAxiomAnnotations(axiom, quad);
+    }
+
+    /**
+     * Translates the specified axiom
+     *
+     * @param axiom The OWL axiom to translate
+     */
+    protected void translateAxiomNegativeDataPropertyAssertion(NegativeDataPropertyAssertion axiom) {
+        SubjectNode main = nodeManager.getBlankNode();
+        SubjectNode prop = translateDataPropertyExpression(axiom.getDataProperty());
+        SubjectNode ind = translateIndividualExpression(axiom.getIndividual());
+        Node value = translateLiteralExpression(axiom.getValueLiteral());
+        quads.add(getTriple(main, org.xowl.infra.store.Vocabulary.rdfType, Vocabulary.owlNegativePropertyAssertion));
+        quads.add(getTriple(main, Vocabulary.owlSourceIndividual, ind));
+        quads.add(getTriple(main, Vocabulary.owlAssertionProperty, prop));
+        quads.add(getTriple(main, Vocabulary.owlTargetValue, value));
+        for (Annotation annotation : axiom.getAllAnnotations())
+            translateAnnotation(main, annotation);
+    }
+
+    /**
+     * Translates the specified axiom
+     *
+     * @param axiom The OWL axiom to translate
+     */
+    protected void translateAxiomHasKey(HasKey axiom) {
+        SubjectNode classe = translateClassExpression(axiom.getClasse());
+        List<Node> elements = new ArrayList<>();
+        Iterator<ObjectPropertyExpression> objExpressions = getAll(axiom.getObjectPropertySeq());
+        while (objExpressions.hasNext())
+            elements.add(translateObjectPropertyExpression(objExpressions.next()));
+        Iterator<DataPropertyExpression> dataExpressions = getAll(axiom.getDataPropertySeq());
+        while (dataExpressions.hasNext())
+            elements.add(translateDataPropertyExpression(dataExpressions.next()));
+        Quad quad = getTriple(classe, Vocabulary.owlHasKey, translateUnorderedSequence(elements));
+        quads.add(quad);
+        translateAxiomAnnotations(axiom, quad);
+    }
+
+    /**
+     * Translates the specified axiom
+     *
+     * @param axiom The OWL axiom to translate
+     */
+    protected void translateAxiomSubAnnotationPropertyOf(SubAnnotationPropertyOf axiom) {
+        SubjectNode sub = translateAnnotationProperty(axiom.getAnnotProperty());
+        SubjectNode sup = translateAnnotationProperty(axiom.getSuperAnnotProperty());
+        quads.add(getTriple(sub, org.xowl.infra.store.Vocabulary.rdfsSubPropertyOf, sup));
+    }
+
+    /**
+     * Translates the specified axiom
+     *
+     * @param axiom The OWL axiom to translate
+     */
+    protected void translateAxiomAnnotationPropertyDomain(AnnotationPropertyDomain axiom) {
+        SubjectNode prop = translateAnnotationProperty(axiom.getAnnotProperty());
+        quads.add(getTriple(prop, org.xowl.infra.store.Vocabulary.rdfsDomain, nodeManager.getIRINode(axiom.getAnnotDomain().getHasValue())));
+    }
+
+    /**
+     * Translates the specified axiom
+     *
+     * @param axiom The OWL axiom to translate
+     */
+    protected void translateAxiomAnnotationPropertyRange(AnnotationPropertyRange axiom) {
+        SubjectNode prop = translateAnnotationProperty(axiom.getAnnotProperty());
+        quads.add(getTriple(prop, org.xowl.infra.store.Vocabulary.rdfsRange, nodeManager.getIRINode(axiom.getAnnotRange().getHasValue())));
+    }
+
+    /**
+     * Translates the specified axiom
+     *
+     * @param axiom The OWL axiom to translate
+     */
+    protected void translateAxiomAnnotationAssertion(AnnotationAssertion axiom) {
+        IRINode prop = translateAnnotationProperty(axiom.getAnnotProperty());
+        SubjectNode subject = translateAnnotationSubject(axiom.getAnnotSubject());
+        Node value = translateAnnotationValue(axiom.getAnnotValue());
+        Quad quad = new Quad(graph, subject, prop, value);
+        quads.add(quad);
+        translateAxiomAnnotations(axiom, quad);
+    }
+
+    /**
+     * Translates the specified axiom
+     *
+     * @param axiom The OWL axiom to translate
+     */
+    protected void translateAxiomFunctionDefinition(FunctionDefinitionAxiom axiom) {
+        SubjectNode function = translateFunctionExpression(axiom.getFunction());
+        SubjectNode definition = translateOpaqueExpression(axiom.getDefinition());
+        Quad quad = getTriple(function, Vocabulary.xowlDefinedAs, definition);
+        quads.add(quad);
+        translateAxiomAnnotations(axiom, quad);
+    }
+
+    /**
+     * Gets a dynamic node for the specified opaque expression
+     *
+     * @param expression An opaque expression
+     * @return The representing dynamic node
+     */
+    protected SubjectNode translateOpaqueExpression(OpaqueExpression expression) {
+        return nodeManager.getDynamicNode((EvaluableExpression) expression.getValue());
+    }
+
+    /**
+     * Translate the specified class expression
+     *
+     * @param expression A class expression
+     * @return The RDF node representing the expression
+     */
+    protected SubjectNode translateClassExpression(ClassExpression expression) {
+        if (expression instanceof QueryVariable)
+            return context.resolve((QueryVariable) expression);
+        if (expression instanceof OpaqueExpression)
+            return translateOpaqueExpression((OpaqueExpression) expression);
+        if (expression instanceof IRI)
+            return translateClassIRI((IRI) expression);
+        if (expression instanceof ObjectUnionOf)
+            return translateClassObjectUnionOf((ObjectUnionOf) expression);
+        if (expression instanceof ObjectIntersectionOf)
+            return translateClassObjectIntersectionOf((ObjectIntersectionOf) expression);
+        if (expression instanceof ObjectOneOf)
+            return translateClassObjectOneOf((ObjectOneOf) expression);
+        if (expression instanceof ObjectComplementOf)
+            return translateClassObjectComplementOf((ObjectComplementOf) expression);
+        if (expression instanceof DataAllValuesFrom)
+            return translateClassDataAllValuesFrom((DataAllValuesFrom) expression);
+        if (expression instanceof DataExactCardinality)
+            return translateClassDataExactCardinality((DataExactCardinality) expression);
+        if (expression instanceof DataHasValue)
+            return transltateClassDataHasValue((DataHasValue) expression);
+        if (expression instanceof DataMaxCardinality)
+            return translateClassDataMaxCardinality((DataMaxCardinality) expression);
+        if (expression instanceof DataMinCardinality)
+            return translateClassDataMinCardinality((DataMinCardinality) expression);
+        if (expression instanceof DataSomeValuesFrom)
+            return translateClassDataSomeValuesFrom((DataSomeValuesFrom) expression);
+        if (expression instanceof ObjectAllValuesFrom)
+            return translateClassObjectAllValuesFrom((ObjectAllValuesFrom) expression);
+        if (expression instanceof ObjectExactCardinality)
+            return translateClassObjectExactCardinality((ObjectExactCardinality) expression);
+        if (expression instanceof ObjectHasSelf)
+            return translateClassObjectHasSelf((ObjectHasSelf) expression);
+        if (expression instanceof ObjectHasValue)
+            return translateClassObjectHasValue((ObjectHasValue) expression);
+        if (expression instanceof ObjectMaxCardinality)
+            return translateClassObjectMaxCardinality((ObjectMaxCardinality) expression);
+        if (expression instanceof ObjectMinCardinality)
+            return translateClassObjectMinCardinality((ObjectMinCardinality) expression);
+        if (expression instanceof ObjectSomeValuesFrom)
+            return translateClassObjectSomeValuesFrom((ObjectSomeValuesFrom) expression);
+        return null;
+    }
+
+    /**
+     * Translate the specified class expression
+     *
+     * @param expression A class expression
+     * @return The RDF node representing the expression
+     */
+    protected SubjectNode translateClassIRI(IRI expression) {
+        return nodeManager.getIRINode(expression.getHasValue());
+    }
+
+    /**
+     * Translate the specified class expression
+     *
+     * @param expression A class expression
+     * @return The RDF node representing the expression
+     */
+    protected SubjectNode translateClassObjectUnionOf(ObjectUnionOf expression) {
+        BlankNode main = nodeManager.getBlankNode();
+        quads.add(getTriple(main, org.xowl.infra.store.Vocabulary.rdfType, Vocabulary.owlClass));
+        List<Node> elements = new ArrayList<>();
+        Iterator<ClassExpression> expressions = getAll(expression.getClassSeq());
+        while (expressions.hasNext())
+            elements.add(translateClassExpression(expressions.next()));
+        SubjectNode seq = translateUnorderedSequence(elements);
+        quads.add(getTriple(main, Vocabulary.owlUnionOf, seq));
+        return main;
+    }
+
+    /**
+     * Translate the specified class expression
+     *
+     * @param expression A class expression
+     * @return The RDF node representing the expression
+     */
+    protected SubjectNode translateClassObjectIntersectionOf(ObjectIntersectionOf expression) {
+        BlankNode main = nodeManager.getBlankNode();
+        quads.add(getTriple(main, org.xowl.infra.store.Vocabulary.rdfType, Vocabulary.owlClass));
+        List<Node> elements = new ArrayList<>();
+        Iterator<ClassExpression> expressions = getAll(expression.getClassSeq());
+        while (expressions.hasNext())
+            elements.add(translateClassExpression(expressions.next()));
+        SubjectNode seq = translateUnorderedSequence(elements);
+        quads.add(getTriple(main, Vocabulary.owlIntersectionOf, seq));
+        return main;
+    }
+
+    /**
+     * Translate the specified class expression
+     *
+     * @param expression A class expression
+     * @return The RDF node representing the expression
+     */
+    protected SubjectNode translateClassObjectOneOf(ObjectOneOf expression) {
+        BlankNode main = nodeManager.getBlankNode();
+        quads.add(getTriple(main, org.xowl.infra.store.Vocabulary.rdfType, Vocabulary.owlClass));
+        List<Node> elements = new ArrayList<>();
+        Iterator<IndividualExpression> expressions = getAll(expression.getIndividualSeq());
+        while (expressions.hasNext())
+            elements.add(translateIndividualExpression(expressions.next()));
+        SubjectNode seq = translateUnorderedSequence(elements);
+        quads.add(getTriple(main, Vocabulary.owlOneOf, seq));
+        return main;
+    }
+
+    /**
+     * Translate the specified class expression
+     *
+     * @param expression A class expression
+     * @return The RDF node representing the expression
+     */
+    protected SubjectNode translateClassObjectComplementOf(ObjectComplementOf expression) {
+        BlankNode main = nodeManager.getBlankNode();
+        quads.add(getTriple(main, org.xowl.infra.store.Vocabulary.rdfType, Vocabulary.owlClass));
+        SubjectNode comp = translateClassExpression(expression.getClasse());
+        quads.add(getTriple(main, Vocabulary.owlComplementOf, comp));
+        return main;
+    }
+
+    /**
+     * Translate the specified class expression
+     *
+     * @param expression A class expression
+     * @return The RDF node representing the expression
+     */
+    protected SubjectNode translateClassDataAllValuesFrom(DataAllValuesFrom expression) {
+        BlankNode main = nodeManager.getBlankNode();
+        quads.add(getTriple(main, org.xowl.infra.store.Vocabulary.rdfType, Vocabulary.owlRestriction));
+        List<Node> elements = new ArrayList<>();
+        Iterator<DataPropertyExpression> expressions = getAll(expression.getDataPropertySeq());
+        while (expressions.hasNext())
+            elements.add(translateDataPropertyExpression(expressions.next()));
+        if (elements.size() == 1)
+            quads.add(getTriple(main, Vocabulary.owlOnProperty, elements.get(0)));
+        else
+            quads.add(getTriple(main, Vocabulary.owlOnProperties, translateUnorderedSequence(elements)));
+        SubjectNode datarange = translateDatarange(expression.getDatarange());
+        quads.add(getTriple(main, Vocabulary.owlAllValuesFrom, datarange));
+        return main;
+    }
+
+    /**
+     * Translate the specified class expression
+     *
+     * @param expression A class expression
+     * @return The RDF node representing the expression
+     */
+    protected SubjectNode translateClassDataExactCardinality(DataExactCardinality expression) {
+        BlankNode main = nodeManager.getBlankNode();
+        quads.add(getTriple(main, org.xowl.infra.store.Vocabulary.rdfType, Vocabulary.owlRestriction));
+        Node n = translateLiteralExpression(expression.getCardinality());
+        SubjectNode prop = translateDataPropertyExpression(expression.getDataProperty());
+        quads.add(getTriple(main, Vocabulary.owlOnProperty, prop));
+        if (expression.getDatarange() != null) {
+            quads.add(getTriple(main, Vocabulary.owlQualifiedCardinality, n));
+            SubjectNode datarange = translateDatarange(expression.getDatarange());
+            quads.add(getTriple(main, Vocabulary.owlOnDatarange, datarange));
+        } else {
+            quads.add(getTriple(main, Vocabulary.owlCardinality, n));
+        }
+        return main;
+    }
+
+    /**
+     * Translate the specified class expression
+     *
+     * @param expression A class expression
+     * @return The RDF node representing the expression
+     */
+    protected SubjectNode transltateClassDataHasValue(DataHasValue expression) {
+        BlankNode main = nodeManager.getBlankNode();
+        quads.add(getTriple(main, org.xowl.infra.store.Vocabulary.rdfType, Vocabulary.owlRestriction));
+        SubjectNode prop = translateDataPropertyExpression(expression.getDataProperty());
+        quads.add(getTriple(main, Vocabulary.owlOnProperty, prop));
+        Node value = translateLiteralExpression(expression.getLiteral());
+        quads.add(getTriple(main, Vocabulary.owlHasValue, value));
+        return main;
+    }
+
+    /**
+     * Translate the specified class expression
+     *
+     * @param expression A class expression
+     * @return The RDF node representing the expression
+     */
+    protected SubjectNode translateClassDataMaxCardinality(DataMaxCardinality expression) {
+        BlankNode main = nodeManager.getBlankNode();
+        quads.add(getTriple(main, org.xowl.infra.store.Vocabulary.rdfType, Vocabulary.owlRestriction));
+        Node n = translateLiteralExpression(expression.getCardinality());
+        SubjectNode prop = translateDataPropertyExpression(expression.getDataProperty());
+        quads.add(getTriple(main, Vocabulary.owlOnProperty, prop));
+        if (expression.getDatarange() != null) {
+            quads.add(getTriple(main, Vocabulary.owlMaxQualifiedCardinality, n));
+            SubjectNode datarange = translateDatarange(expression.getDatarange());
+            quads.add(getTriple(main, Vocabulary.owlOnDatarange, datarange));
+        } else {
+            quads.add(getTriple(main, Vocabulary.owlMaxCardinality, n));
+        }
+        return main;
+    }
+
+    /**
+     * Translate the specified class expression
+     *
+     * @param expression A class expression
+     * @return The RDF node representing the expression
+     */
+    protected SubjectNode translateClassDataMinCardinality(DataMinCardinality expression) {
+        BlankNode main = nodeManager.getBlankNode();
+        quads.add(getTriple(main, org.xowl.infra.store.Vocabulary.rdfType, Vocabulary.owlRestriction));
+        Node n = translateLiteralExpression(expression.getCardinality());
+        SubjectNode prop = translateDataPropertyExpression(expression.getDataProperty());
+        quads.add(getTriple(main, Vocabulary.owlOnProperty, prop));
+        if (expression.getDatarange() != null) {
+            quads.add(getTriple(main, Vocabulary.owlMinQualifiedCardinality, n));
+            SubjectNode datarange = translateDatarange(expression.getDatarange());
+            quads.add(getTriple(main, Vocabulary.owlOnDatarange, datarange));
+        } else {
+            quads.add(getTriple(main, Vocabulary.owlMinCardinality, n));
+        }
+        return main;
+    }
+
+    /**
+     * Translate the specified class expression
+     *
+     * @param expression A class expression
+     * @return The RDF node representing the expression
+     */
+    protected SubjectNode translateClassDataSomeValuesFrom(DataSomeValuesFrom expression) {
+        BlankNode main = nodeManager.getBlankNode();
+        quads.add(getTriple(main, org.xowl.infra.store.Vocabulary.rdfType, Vocabulary.owlRestriction));
+        List<Node> elements = new ArrayList<>();
+        Iterator<DataPropertyExpression> expressions = getAll(expression.getDataPropertySeq());
+        while (expressions.hasNext())
+            elements.add(translateDataPropertyExpression(expressions.next()));
+        if (elements.size() == 1)
+            quads.add(getTriple(main, Vocabulary.owlOnProperty, elements.get(0)));
+        else
+            quads.add(getTriple(main, Vocabulary.owlOnProperties, translateUnorderedSequence(elements)));
+        SubjectNode datarange = translateDatarange(expression.getDatarange());
+        quads.add(getTriple(main, Vocabulary.owlSomeValuesFrom, datarange));
+        return main;
+    }
+
+    /**
+     * Translate the specified class expression
+     *
+     * @param expression A class expression
+     * @return The RDF node representing the expression
+     */
+    protected SubjectNode translateClassObjectAllValuesFrom(ObjectAllValuesFrom expression) {
+        BlankNode main = nodeManager.getBlankNode();
+        quads.add(getTriple(main, org.xowl.infra.store.Vocabulary.rdfType, Vocabulary.owlRestriction));
+        SubjectNode prop = translateObjectPropertyExpression(expression.getObjectProperty());
+        quads.add(getTriple(main, Vocabulary.owlOnProperty, prop));
+        SubjectNode classe = translateClassExpression(expression.getClasse());
+        quads.add(getTriple(main, Vocabulary.owlAllValuesFrom, classe));
+        return main;
+    }
+
+    /**
+     * Translate the specified class expression
+     *
+     * @param expression A class expression
+     * @return The RDF node representing the expression
+     */
+    protected SubjectNode translateClassObjectExactCardinality(ObjectExactCardinality expression) {
+        BlankNode main = nodeManager.getBlankNode();
+        quads.add(getTriple(main, org.xowl.infra.store.Vocabulary.rdfType, Vocabulary.owlRestriction));
+        Node n = translateLiteralExpression(expression.getCardinality());
+        SubjectNode prop = translateObjectPropertyExpression(expression.getObjectProperty());
+        quads.add(getTriple(main, Vocabulary.owlOnProperty, prop));
+        if (expression.getClasse() != null) {
+            quads.add(getTriple(main, Vocabulary.owlQualifiedCardinality, n));
+            SubjectNode classe = translateClassExpression(expression.getClasse());
+            quads.add(getTriple(main, Vocabulary.owlOnClass, classe));
+        } else {
+            quads.add(getTriple(main, Vocabulary.owlCardinality, n));
+        }
+        return main;
+    }
+
+    /**
+     * Translate the specified class expression
+     *
+     * @param expression A class expression
+     * @return The RDF node representing the expression
+     */
+    protected SubjectNode translateClassObjectHasSelf(ObjectHasSelf expression) {
+        BlankNode main = nodeManager.getBlankNode();
+        quads.add(getTriple(main, org.xowl.infra.store.Vocabulary.rdfType, Vocabulary.owlRestriction));
+        SubjectNode prop = translateObjectPropertyExpression(expression.getObjectProperty());
+        quads.add(getTriple(main, Vocabulary.owlOnProperty, prop));
+        Node valueTrue = nodeManager.getLiteralNode("true", org.xowl.infra.store.Vocabulary.xsdBoolean, null);
+        quads.add(getTriple(main, Vocabulary.owlHasSelf, valueTrue));
+        return main;
+    }
+
+    /**
+     * Translate the specified class expression
+     *
+     * @param expression A class expression
+     * @return The RDF node representing the expression
+     */
+    protected SubjectNode translateClassObjectHasValue(ObjectHasValue expression) {
+        BlankNode main = nodeManager.getBlankNode();
+        quads.add(getTriple(main, org.xowl.infra.store.Vocabulary.rdfType, Vocabulary.owlRestriction));
+        SubjectNode prop = translateObjectPropertyExpression(expression.getObjectProperty());
+        quads.add(getTriple(main, Vocabulary.owlOnProperty, prop));
+        SubjectNode ind = translateIndividualExpression(expression.getIndividual());
+        quads.add(getTriple(main, Vocabulary.owlHasValue, ind));
+        return main;
+    }
+
+    /**
+     * Translate the specified class expression
+     *
+     * @param expression A class expression
+     * @return The RDF node representing the expression
+     */
+    protected SubjectNode translateClassObjectMaxCardinality(ObjectMaxCardinality expression) {
+        BlankNode main = nodeManager.getBlankNode();
+        quads.add(getTriple(main, org.xowl.infra.store.Vocabulary.rdfType, Vocabulary.owlRestriction));
+        Node n = translateLiteralExpression(expression.getCardinality());
+        SubjectNode prop = translateObjectPropertyExpression(expression.getObjectProperty());
+        quads.add(getTriple(main, Vocabulary.owlOnProperty, prop));
+        if (expression.getClasse() != null) {
+            quads.add(getTriple(main, Vocabulary.owlMaxQualifiedCardinality, n));
+            SubjectNode classe = translateClassExpression(expression.getClasse());
+            quads.add(getTriple(main, Vocabulary.owlOnClass, classe));
+        } else {
+            quads.add(getTriple(main, Vocabulary.owlMaxCardinality, n));
+        }
+        return main;
+    }
+
+    /**
+     * Translate the specified class expression
+     *
+     * @param expression A class expression
+     * @return The RDF node representing the expression
+     */
+    protected SubjectNode translateClassObjectMinCardinality(ObjectMinCardinality expression) {
+        BlankNode main = nodeManager.getBlankNode();
+        quads.add(getTriple(main, org.xowl.infra.store.Vocabulary.rdfType, Vocabulary.owlRestriction));
+        Node n = translateLiteralExpression(expression.getCardinality());
+        SubjectNode prop = translateObjectPropertyExpression(expression.getObjectProperty());
+        quads.add(getTriple(main, Vocabulary.owlOnProperty, prop));
+        if (expression.getClasse() != null) {
+            quads.add(getTriple(main, Vocabulary.owlMinQualifiedCardinality, n));
+            SubjectNode classe = translateClassExpression(expression.getClasse());
+            quads.add(getTriple(main, Vocabulary.owlOnClass, classe));
+        } else {
+            quads.add(getTriple(main, Vocabulary.owlMinCardinality, n));
+        }
+        return main;
+    }
+
+    /**
+     * Translate the specified class expression
+     *
+     * @param expression A class expression
+     * @return The RDF node representing the expression
+     */
+    protected SubjectNode translateClassObjectSomeValuesFrom(ObjectSomeValuesFrom expression) {
+        BlankNode main = nodeManager.getBlankNode();
+        quads.add(getTriple(main, org.xowl.infra.store.Vocabulary.rdfType, Vocabulary.owlRestriction));
+        SubjectNode prop = translateObjectPropertyExpression(expression.getObjectProperty());
+        quads.add(getTriple(main, Vocabulary.owlOnProperty, prop));
+        SubjectNode classe = translateClassExpression(expression.getClasse());
+        quads.add(getTriple(main, Vocabulary.owlSomeValuesFrom, classe));
+        return main;
+    }
+
+    /**
+     * Translate the specified object property expression
+     *
+     * @param expression An object property expression
+     * @return The RDF node representing the expression
+     */
+    protected SubjectNode translateObjectPropertyExpression(ObjectPropertyExpression expression) {
+        if (expression instanceof QueryVariable)
+            return context.resolve((QueryVariable) expression);
+        if (expression instanceof OpaqueExpression)
+            return translateOpaqueExpression((OpaqueExpression) expression);
+        if (expression instanceof IRI)
+            return translateObjectPropertyIRI((IRI) expression);
+        if (expression instanceof ObjectInverseOf)
+            return translateOjectPropertyInverseOf((ObjectInverseOf) expression);
+        return null;
+    }
+
+    /**
+     * Translate the specified object property expression
+     *
+     * @param expression An object property expression
+     * @return The RDF node representing the expression
+     */
+    protected SubjectNode translateObjectPropertyIRI(IRI expression) {
+        return nodeManager.getIRINode(expression.getHasValue());
+    }
+
+    /**
+     * Translate the specified object property expression
+     *
+     * @param expression An object property expression
+     * @return The RDF node representing the expression
+     */
+    protected SubjectNode translateOjectPropertyInverseOf(ObjectInverseOf expression) {
+        BlankNode main = nodeManager.getBlankNode();
+        SubjectNode inv = translateObjectPropertyExpression(expression.getInverse());
+        quads.add(getTriple(main, Vocabulary.owlInverseOf, inv));
+        return main;
+    }
+
+    /**
+     * Translate the specified data property expression
+     *
+     * @param expression An data property expression
+     * @return The RDF node representing the expression
+     */
+    protected SubjectNode translateDataPropertyExpression(DataPropertyExpression expression) {
+        if (expression instanceof QueryVariable)
+            return context.resolve((QueryVariable) expression);
+        if (expression instanceof OpaqueExpression)
+            return translateOpaqueExpression((OpaqueExpression) expression);
+        if (expression instanceof IRI) return translateDataPropertyIRI((IRI) expression);
+        return null;
+    }
+
+    /**
+     * Translate the specified data property expression
+     *
+     * @param expression An data property expression
+     * @return The RDF node representing the expression
+     */
+    protected SubjectNode translateDataPropertyIRI(IRI expression) {
+        return nodeManager.getIRINode(expression.getHasValue());
+    }
+
+    /**
+     * Translate the specified datarange
+     *
+     * @param expression An datarange
+     * @return The RDF node representing the expression
+     */
+    protected SubjectNode translateDatarange(Datarange expression) {
+        if (expression instanceof QueryVariable)
+            return context.resolve((QueryVariable) expression);
+        if (expression instanceof OpaqueExpression)
+            return translateOpaqueExpression((OpaqueExpression) expression);
+        if (expression instanceof IRI)
+            return translateDatatypeIRI((IRI) expression);
+        if (expression instanceof DataComplementOf)
+            return translateDatarangeDataComplementOf((DataComplementOf) expression);
+        if (expression instanceof DataIntersectionOf)
+            return translateDatarangeDataIntersectionOf((DataIntersectionOf) expression);
+        if (expression instanceof DataOneOf)
+            return translateDatarangeDataOneOf((DataOneOf) expression);
+        if (expression instanceof DatatypeRestriction)
+            return translateDatarangeDatatypeRestriction((DatatypeRestriction) expression);
+        if (expression instanceof DataUnionOf)
+            return translateDatarangeDataUnionOf((DataUnionOf) expression);
+        return null;
+    }
+
+    /**
+     * Translate the specified datarange
+     *
+     * @param expression An datarange
+     * @return The RDF node representing the expression
+     */
+    protected SubjectNode translateDatatypeIRI(IRI expression) {
+        return nodeManager.getIRINode(expression.getHasValue());
+    }
+
+    /**
+     * Translate the specified datarange
+     *
+     * @param expression An datarange
+     * @return The RDF node representing the expression
+     */
+    protected SubjectNode translateDatarangeDataComplementOf(DataComplementOf expression) {
+        BlankNode main = nodeManager.getBlankNode();
+        quads.add(getTriple(main, org.xowl.infra.store.Vocabulary.rdfType, org.xowl.infra.store.Vocabulary.rdfsDatatype));
+        SubjectNode comp = translateDatarange(expression.getDatarange());
+        quads.add(getTriple(main, Vocabulary.owlDatatypeComplementOf, comp));
+        return main;
+    }
+
+    /**
+     * Translate the specified datarange
+     *
+     * @param expression An datarange
+     * @return The RDF node representing the expression
+     */
+    protected SubjectNode translateDatarangeDataIntersectionOf(DataIntersectionOf expression) {
+        BlankNode main = nodeManager.getBlankNode();
+        quads.add(getTriple(main, org.xowl.infra.store.Vocabulary.rdfType, org.xowl.infra.store.Vocabulary.rdfsDatatype));
+        List<Node> elements = new ArrayList<>();
+        Iterator<Datarange> expressions = getAll(expression.getDatarangeSeq());
+        while (expressions.hasNext())
+            elements.add(translateDatarange(expressions.next()));
+        SubjectNode seq = translateUnorderedSequence(elements);
+        quads.add(getTriple(main, Vocabulary.owlIntersectionOf, seq));
+        return main;
+    }
+
+    /**
+     * Translate the specified datarange
+     *
+     * @param expression An datarange
+     * @return The RDF node representing the expression
+     */
+    protected SubjectNode translateDatarangeDataOneOf(DataOneOf expression) {
+        BlankNode main = nodeManager.getBlankNode();
+        quads.add(getTriple(main, org.xowl.infra.store.Vocabulary.rdfType, org.xowl.infra.store.Vocabulary.rdfsDatatype));
+        List<Node> elements = new ArrayList<>();
+        Iterator<LiteralExpression> expressions = getAll(expression.getLiteralSeq());
+        while (expressions.hasNext())
+            elements.add(translateLiteralExpression(expressions.next()));
+        SubjectNode seq = translateUnorderedSequence(elements);
+        quads.add(getTriple(main, Vocabulary.owlOneOf, seq));
+        return main;
+    }
+
+    /**
+     * Translate the specified datarange
+     *
+     * @param expression An datarange
+     * @return The RDF node representing the expression
+     */
+    protected SubjectNode translateDatarangeDatatypeRestriction(DatatypeRestriction expression) {
+        BlankNode main = nodeManager.getBlankNode();
+        quads.add(getTriple(main, org.xowl.infra.store.Vocabulary.rdfType, org.xowl.infra.store.Vocabulary.rdfsDatatype));
+        SubjectNode base = translateDatarange(expression.getDatarange());
+        quads.add(getTriple(main, Vocabulary.owlOnDatatype, base));
+        List<Node> elements = new ArrayList<>();
+        for (FacetRestriction elem : expression.getAllFacetRestrictions())
+            elements.add(translateDatarangeFacetRestriction(elem));
+        SubjectNode seq = translateUnorderedSequence(elements);
+        quads.add(getTriple(main, Vocabulary.owlWithRestrictions, seq));
+        return main;
+    }
+
+    /**
+     * Translate the specified facet restriction
+     *
+     * @param restriction An facet restriction
+     * @return The RDF node representing the expression
+     */
+    protected SubjectNode translateDatarangeFacetRestriction(FacetRestriction restriction) {
+        BlankNode main = nodeManager.getBlankNode();
+        Node lit = translateLiteralExpression(restriction.getConstrainingValue());
+        quads.add(getTriple(main, restriction.getConstrainingFacet().getHasValue(), lit));
+        return main;
+    }
+
+    /**
+     * Translate the specified datarange
+     *
+     * @param expression An datarange
+     * @return The RDF node representing the expression
+     */
+    protected SubjectNode translateDatarangeDataUnionOf(DataUnionOf expression) {
+        BlankNode main = nodeManager.getBlankNode();
+        quads.add(getTriple(main, org.xowl.infra.store.Vocabulary.rdfType, org.xowl.infra.store.Vocabulary.rdfsDatatype));
+        List<Node> elements = new ArrayList<>();
+        Iterator<Datarange> expressions = getAll(expression.getDatarangeSeq());
+        while (expressions.hasNext())
+            elements.add(translateDatarange(expressions.next()));
+        SubjectNode seq = translateUnorderedSequence(elements);
+        quads.add(getTriple(main, Vocabulary.owlUnionOf, seq));
+        return main;
+    }
+
+
+    /**
+     * Translate the specified individual expression
+     *
+     * @param expression An individual expression
+     * @return The RDF node representing the expression
+     */
+    protected SubjectNode translateIndividualExpression(IndividualExpression expression) {
+        if (expression instanceof QueryVariable)
+            return context.resolve((org.xowl.infra.lang.actions.QueryVariable) expression);
+        if (expression instanceof OpaqueExpression)
+            return translateOpaqueExpression((OpaqueExpression) expression);
+        if (expression instanceof IRI)
+            return translateNamedIndividualIRI((IRI) expression);
+        if (expression instanceof AnonymousIndividual)
+            return translateAnonymousIndividual((AnonymousIndividual) expression);
+        return null;
+    }
+
+    /**
+     * Translate the specified individual expression
+     *
+     * @param expression An individual expression
+     * @return The RDF node representing the expression
+     */
+    protected SubjectNode translateNamedIndividualIRI(IRI expression) {
+        return nodeManager.getIRINode(expression.getHasValue());
+    }
+
+    /**
+     * Translate the specified anonymous individual
+     *
+     * @param expression An anonymous individual
+     * @return The RDF node representing the expression
+     */
+    protected SubjectNode translateAnonymousIndividual(AnonymousIndividual expression) {
+        return nodeManager.getAnonNode(expression);
+    }
+
+    /**
+     * Translate the specified literal expression
+     *
+     * @param expression A literal expression
+     * @return The RDF node representing the expression
+     */
+    protected Node translateLiteralExpression(LiteralExpression expression) {
+        if (expression instanceof QueryVariable)
+            return context.resolve((QueryVariable) expression);
+        if (expression instanceof OpaqueExpression)
+            return translateOpaqueExpression((OpaqueExpression) expression);
+        if (expression instanceof Literal)
+            return translateLiteral((Literal) expression);
+        return null;
+    }
+
+    /**
+     * Translate the specified literal expression
+     *
+     * @param expression A literal expression
+     * @return The RDF node representing the expression
+     */
+    protected LiteralNode translateLiteral(Literal expression) {
+        return nodeManager.getLiteralNode(expression.getLexicalValue(), expression.getMemberOf().getHasValue(), expression.getLangTag());
+    }
+
+    /**
+     * Translate the specified function expression
+     *
+     * @param expression A function expression
+     * @return The RDF node representing the expression
+     */
+    protected SubjectNode translateFunctionExpression(FunctionExpression expression) {
+        if (expression instanceof QueryVariable)
+            return context.resolve((QueryVariable) expression);
+        if (expression instanceof OpaqueExpression)
+            return translateOpaqueExpression((OpaqueExpression) expression);
+        if (expression instanceof IRI)
+            return translateFunctionIRI((IRI) expression);
+
+        return null;
+    }
+
+    /**
+     * Translate the specified function expression
+     *
+     * @param expression A class expression
+     * @return The RDF node representing the expression
+     */
+    protected SubjectNode translateFunctionIRI(IRI expression) {
+        return nodeManager.getIRINode(expression.getHasValue());
+    }
+
+    /**
+     * Translate the specified annotation property
+     *
+     * @param expression An annotation property
+     * @return The RDF node representing the expression
+     */
+    protected IRINode translateAnnotationProperty(IRI expression) {
+        return nodeManager.getIRINode(expression.getHasValue());
+    }
+
+    /**
+     * Translate the specified annotation subject
+     *
+     * @param expression An annotation subject
+     * @return The RDF node representing the expression
+     */
+    protected SubjectNode translateAnnotationSubject(AnnotationSubject expression) {
+        if (expression instanceof IRI)
+            return nodeManager.getIRINode(((IRI) expression).getHasValue());
+        else
+            return nodeManager.getAnonNode((AnonymousIndividual) expression);
+    }
+
+    /**
+     * Translate the specified annotation value
+     *
+     * @param expression An annotation value
+     * @return The RDF node representing the expression
+     */
+    protected Node translateAnnotationValue(AnnotationValue expression) {
+        if (expression instanceof IRI)
+            return nodeManager.getIRINode(((IRI) expression).getHasValue());
+        else if (expression instanceof AnonymousIndividual)
+            return nodeManager.getAnonNode((AnonymousIndividual) expression);
+        else
+            return translateLiteral((Literal) expression);
+    }
+
+    /**
+     * Translate the specified annotation
+     *
+     * @param annotated  The annotated element
+     * @param annotation The annotation to translate
+     */
+    protected void translateAnnotation(SubjectNode annotated, Annotation annotation) {
+        IRINode prop = translateAnnotationProperty(annotation.getAnnotProperty());
+        Node value = translateAnnotationValue(annotation.getAnnotValue());
+        quads.add(new Quad(graph, annotated, prop, value));
+        if (!annotation.getAllAnnotations().isEmpty()) {
+            SubjectNode main = nodeManager.getBlankNode();
+            quads.add(getTriple(main, org.xowl.infra.store.Vocabulary.rdfType, Vocabulary.owlAnnotation));
+            quads.add(getTriple(main, Vocabulary.owlAnnotatedSource, annotated));
+            quads.add(getTriple(main, Vocabulary.owlAnnotatedProperty, prop));
+            quads.add(getTriple(main, Vocabulary.owlAnnotatedTarget, value));
+            for (Annotation child : annotation.getAllAnnotations())
+                translateAnnotation(main, child);
+        }
+    }
+
+    /**
+     * Translate the annotations of the specified axioms, which is translated into the specified main triple
+     *
+     * @param axiom The axiom which annotations shall be translated
+     * @param main  The main triple representing the axiom
+     */
+    protected void translateAxiomAnnotations(Axiom axiom, Quad main) {
+        if (!axiom.getAllAnnotations().isEmpty()) {
+            SubjectNode x = nodeManager.getBlankNode();
+            quads.add(getTriple(x, org.xowl.infra.store.Vocabulary.rdfType, Vocabulary.owlAxiom));
+            quads.add(getTriple(x, Vocabulary.owlAnnotatedSource, main.getSubject()));
+            quads.add(getTriple(x, Vocabulary.owlAnnotatedProperty, main.getProperty()));
+            quads.add(getTriple(x, Vocabulary.owlAnnotatedTarget, main.getObject()));
+            for (Annotation child : axiom.getAllAnnotations())
+                translateAnnotation(x, child);
+        }
+    }
+
+    /**
+     * Gets an iterator over all the expressions within the specified expression of a sequence
+     *
+     * @param expression The expression of a sequence
+     * @return An iterator over the contained expressions
+     */
+    private static Iterator<ClassExpression> getAll(ClassSequenceExpression expression) {
+        List<ClassElement> elements = new ArrayList<>(((ClassSequence) expression).getAllClassElements());
+        sortElements(elements);
+        return new AdaptingIterator<>(elements.iterator(), DomainOfClasse::getClasse);
+    }
+
+    /**
+     * Gets an iterator over all the expressions within the specified expression of a sequence
+     *
+     * @param expression The expression of a sequence
+     * @return An iterator over the contained expressions
+     */
+    private static Iterator<Datarange> getAll(DatarangeSequenceExpression expression) {
+        List<DatarangeElement> elements = new ArrayList<>(((DatarangeSequence) expression).getAllDatarangeElements());
+        sortElements(elements);
+        return new AdaptingIterator<>(elements.iterator(), DomainOfDatarange::getDatarange);
+    }
+
+    /**
+     * Gets an iterator over all the expressions within the specified expression of a sequence
+     *
+     * @param expression The expression of a sequence
+     * @return An iterator over the contained expressions
+     */
+    private static Iterator<ObjectPropertyExpression> getAll(ObjectPropertySequenceExpression expression) {
+        List<ObjectPropertyElement> elements = new ArrayList<>(((ObjectPropertySequence) expression).getAllObjectPropertyElements());
+        sortElements(elements);
+        return new AdaptingIterator<>(elements.iterator(), DomainOfObjectProperty::getObjectProperty);
+    }
+
+    /**
+     * Gets an iterator over all the expressions within the specified expression of a sequence
+     *
+     * @param expression The expression of a sequence
+     * @return An iterator over the contained expressions
+     */
+    private static Iterator<DataPropertyExpression> getAll(DataPropertySequenceExpression expression) {
+        List<DataPropertyElement> elements = new ArrayList<>(((DataPropertySequence) expression).getAllDataPropertyElements());
+        sortElements(elements);
+        return new AdaptingIterator<>(elements.iterator(), DomainOfDataProperty::getDataProperty);
+    }
+
+    /**
+     * Gets an iterator over all the expressions within the specified expression of a sequence
+     *
+     * @param expression The expression of a sequence
+     * @return An iterator over the contained expressions
+     */
+    private static Iterator<IndividualExpression> getAll(IndividualSequenceExpression expression) {
+        List<IndividualElement> elements = new ArrayList<>(((IndividualSequence) expression).getAllIndividualElements());
+        sortElements(elements);
+        return new AdaptingIterator<>(elements.iterator(), DomainOfIndividual::getIndividual);
+    }
+
+    /**
+     * Gets an iterator over all the expressions within the specified expression of a sequence
+     *
+     * @param expression The expression of a sequence
+     * @return An iterator over the contained expressions
+     */
+    private static Iterator<LiteralExpression> getAll(LiteralSequenceExpression expression) {
+        List<LiteralElement> elements = new ArrayList<>(((LiteralSequence) expression).getAllLiteralElements());
+        sortElements(elements);
+        return new AdaptingIterator<>(elements.iterator(), DomainOfLiteral::getLiteral);
+    }
+
+    /**
+     * Sorts the specified list of sequence element by their indices
+     *
+     * @param elements A list of sequence elements
+     */
+    private static void sortElements(List<? extends SequenceElement> elements) {
+        elements.sort(Comparator.comparingInt(SequenceElement::getIndex));
+    }
+}