--- conflicted
+++ resolved
@@ -48,11 +48,8 @@
     public static final String rdfLI = rdf + "li";
     public static final String rdfXMLLiteral = rdf + "XMLLiteral";
     public static final String rdfHTML = rdf + "HTML";
-<<<<<<< HEAD
+    public static final String rdfList = rdf + "List";
     public static final String rdfProperty = rdf + "Property";
-=======
-    public static final String rdfList = rdf + "List";
->>>>>>> 29154a59
 
     public static final String rdfs = IRIs.RDFS + "#";
     public static final String rdfsDatatype = rdfs + "Datatype";
